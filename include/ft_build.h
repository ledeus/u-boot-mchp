/*
 * OF Flat tree builder
 *
 */

#ifndef FT_BUILD_H
#define FT_BUILD_H

#include <linux/types.h>
#include <asm/u-boot.h>

/* Definitions used by the flattened device tree */
#define OF_DT_HEADER		0xd00dfeed	/* marker */
#define OF_DT_BEGIN_NODE	0x1	/* Start of node, full name */
#define OF_DT_END_NODE		0x2	/* End node */
#define OF_DT_PROP		0x3	/* Property: name off, size,
					 * content */
#define OF_DT_NOP		0x4	/* nop */
#define OF_DT_END		0x9

#define OF_DT_VERSION		0x10

struct boot_param_header {
	u32 magic;		/* magic word OF_DT_HEADER */
	u32 totalsize;		/* total size of DT block */
	u32 off_dt_struct;	/* offset to structure */
	u32 off_dt_strings;	/* offset to strings */
	u32 off_mem_rsvmap;	/* offset to memory reserve map */
	u32 version;		/* format version */
	u32 last_comp_version;	/* last compatible version */
	/* version 2 fields below */
	u32 boot_cpuid_phys;	/* Physical CPU id we're booting on */
	/* version 3 fields below */
	u32 dt_strings_size;	/* size of the DT strings block */
};

struct ft_cxt {
	struct boot_param_header *bph;
	u8 *p_rsvmap;
	u8 *p_start;  /* pointer to beginning of dt_struct */
	u8 *p_end; /* pointer to end of dt_strings */
	u8 *p; /* pointer to end of dt_struct and beginning of dt_strings */
};

void ft_begin_node(struct ft_cxt *cxt, const char *name);
void ft_init_cxt(struct ft_cxt *cxt, void *blob);
void ft_end_node(struct ft_cxt *cxt);

void ft_end_tree(struct ft_cxt *cxt);
void ft_finalize_tree(struct ft_cxt *cxt);

void ft_nop(struct ft_cxt *cxt);
void ft_prop(struct ft_cxt *cxt, const char *name, const void *data, int sz);
void ft_prop_str(struct ft_cxt *cxt, const char *name, const char *str);
void ft_prop_int(struct ft_cxt *cxt, const char *name, int val);
void ft_begin(struct ft_cxt *cxt, void *blob, int max_size);
void ft_add_rsvmap(struct ft_cxt *cxt, u64 physaddr, u64 size);

<<<<<<< HEAD
void ft_setup(void *blob, int size, bd_t * bd, ulong initrd_start, ulong initrd_end);
#ifdef CONFIG_OF_BOARD_SETUP
void ft_board_setup(void *blob, bd_t *bd);
#endif
=======
void ft_setup(void *blob, bd_t * bd, ulong initrd_start, ulong initrd_end);

>>>>>>> 34c3c0e0
void ft_dump_blob(const void *bphp);
void ft_merge_blob(struct ft_cxt *cxt, void *blob);
void *ft_get_prop(void *bphp, const char *propname, int *szp);

#ifdef CONFIG_OF_BOARD_SETUP
void ft_board_setup(void *blob, bd_t *bd);
#endif

#endif<|MERGE_RESOLUTION|>--- conflicted
+++ resolved
@@ -56,15 +56,8 @@
 void ft_begin(struct ft_cxt *cxt, void *blob, int max_size);
 void ft_add_rsvmap(struct ft_cxt *cxt, u64 physaddr, u64 size);
 
-<<<<<<< HEAD
-void ft_setup(void *blob, int size, bd_t * bd, ulong initrd_start, ulong initrd_end);
-#ifdef CONFIG_OF_BOARD_SETUP
-void ft_board_setup(void *blob, bd_t *bd);
-#endif
-=======
 void ft_setup(void *blob, bd_t * bd, ulong initrd_start, ulong initrd_end);
 
->>>>>>> 34c3c0e0
 void ft_dump_blob(const void *bphp);
 void ft_merge_blob(struct ft_cxt *cxt, void *blob);
 void *ft_get_prop(void *bphp, const char *propname, int *szp);
