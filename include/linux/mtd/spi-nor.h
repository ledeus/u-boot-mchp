--- conflicted
+++ resolved
@@ -121,16 +121,6 @@
 /* Used for Macronix and Winbond flashes. */
 #define SPINOR_OP_EN4B		0xb7	/* Enter 4-byte mode */
 #define SPINOR_OP_EX4B		0xe9	/* Exit 4-byte mode */
-<<<<<<< HEAD
-#define SPINOR_OP_READ_CR2		0x71
-#define SPINOR_OP_WRITE_CR2		0x72
-#define SPINOR_OP_MX_DTR_RD		0xee
-#define SPINOR_REG_CR2_MODE_ADDR	0
-#define SPINOR_REG_CR2_DTR_OPI_ENABLE	BIT(1)
-#define SPINOR_REG_CR2_SPI		0
-#define SPINOR_REG_CR2_DUMMY_ADDR	0x300
-#define SPINOR_REG_CR2_DUMMY_20		0
-=======
 #define SPINOR_OP_EN4B			0xb7		/* Enter 4-byte mode */
 #define SPINOR_OP_EX4B			0xe9		/* Exit 4-byte mode */
 #define SPINOR_OP_RD_CR2		0x71		/* Read configuration register 2 */
@@ -141,7 +131,6 @@
 #define SPINOR_REG_MXIC_CR2_DC		0x00000300	/* For setting dummy cycles */
 #define SPINOR_REG_MXIC_DC_20		0x0		/* Setting dummy cycles to 20 */
 #define MXIC_MAX_DC			20		/* Maximum value of dummy cycles */
->>>>>>> 0f33f6e4
 
 /* Used for Spansion flashes only. */
 #define SPINOR_OP_BRWR		0x17	/* Bank register write */
@@ -320,12 +309,8 @@
 	SNOR_F_USE_CLSR		= BIT(5),
 	SNOR_F_BROKEN_RESET	= BIT(6),
 	SNOR_F_SOFT_RESET	= BIT(7),
-<<<<<<< HEAD
-	SNOR_F_DTR_BSWAP16	= BIT(8),
-=======
 	SNOR_F_IO_MODE_EN_VOLATILE = BIT(8),
 	SNOR_F_DTR_BSWAP16	= BIT(9),
->>>>>>> 0f33f6e4
 };
 
 struct spi_nor;
