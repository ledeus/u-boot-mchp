--- conflicted
+++ resolved
@@ -1024,19 +1024,10 @@
 	  Define the number of supported reserved regions in the library logical
 	  memory blocks.
 
-<<<<<<< HEAD
-config PHANDLE_CHECK_SEQ
-	bool "Enable phandle check while getting sequence number"
-	help
-	  When there are multiple device tree nodes with same name,
-          enable this config option to distinguish them using
-	  phandles in fdtdec_get_alias_seq() function.
-=======
 endmenu
 
 menu "FWU Multi Bank Updates"
 
 source lib/fwu_updates/Kconfig
->>>>>>> 0f33f6e4
 
 endmenu