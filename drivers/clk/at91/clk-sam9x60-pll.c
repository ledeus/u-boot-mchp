// SPDX-License-Identifier: GPL-2.0+
/*
 * SAM9X60's PLL clock support.
 *
 * Copyright (C) 2020 Microchip Technology Inc. and its subsidiaries
 *
 * Author: Claudiu Beznea <claudiu.beznea@microchip.com>
 *
 * Based on drivers/clk/at91/clk-sam9x60-pll.c from Linux.
 *
 */

#include <asm/processor.h>
#include <common.h>
#include <clk-uclass.h>
#include <div64.h>
#include <dm.h>
#include <linux/clk-provider.h>
#include <linux/clk/at91_pmc.h>
#include <linux/delay.h>

#include "pmc.h"

#define UBOOT_DM_CLK_AT91_SAM9X60_DIV_PLL	"at91-sam9x60-div-pll-clk"
#define UBOOT_DM_CLK_AT91_SAM9X60_FRAC_PLL	"at91-sam9x60-frac-pll-clk"
#define UBOOT_DM_CLK_AT91_SAM9X60_FIXED_DIV_PLL	"at91-sam9x60-fixed-div-pll-clk"

#define	PMC_PLL_CTRL0_DIV_MSK	GENMASK(7, 0)
#define	PMC_PLL_CTRL1_MUL_MSK	GENMASK(31, 24)
#define PMC_PLL_CTRL1_FRACR_MSK	GENMASK(21, 0)

#define PLL_DIV_MAX		(FIELD_GET(PMC_PLL_CTRL0_DIV_MSK, UINT_MAX) + 1)
#define UPLL_DIV		2
#define PLL_MUL_MAX		(FIELD_GET(PMC_PLL_CTRL1_MUL_MSK, UINT_MAX) + 1)

#define PLL_MAX_ID		7

struct sam9x60_pll {
	void __iomem *base;
	const struct clk_pll_characteristics *characteristics;
	const struct clk_pll_layout *layout;
	struct clk clk;
	u8 id;
};

#define to_sam9x60_pll(_clk)	container_of(_clk, struct sam9x60_pll, clk)

static inline bool sam9x60_pll_ready(void __iomem *base, int id)
{
	unsigned int status;

	pmc_read(base, AT91_PMC_PLL_ISR0, &status);

	return !!(status & BIT(id));
}

static long sam9x60_frac_pll_compute_mul_frac(const struct clk_range *core_clk,
					      u32 *mul, u32 *frac, ulong rate,
					      ulong parent_rate)
{
	unsigned long tmprate, remainder;
	unsigned long nmul = 0;
	unsigned long nfrac = 0;

<<<<<<< HEAD
	if (rate < core_clk[0].min || rate > core_clk[0].max)
=======
	if (rate < core_clk->min || rate > core_clk->max)
>>>>>>> d9c35ef6
		return -ERANGE;

	/*
	 * Calculate the multiplier associated with the current
	 * divider that provide the closest rate to the requested one.
	 */
	nmul = mult_frac(rate, 1, parent_rate);
	tmprate = mult_frac(parent_rate, nmul, 1);
	remainder = rate - tmprate;

	if (remainder) {
		nfrac = DIV_ROUND_CLOSEST_ULL((u64)remainder * (1 << 22),
					      parent_rate);

		tmprate += DIV_ROUND_CLOSEST_ULL((u64)nfrac * parent_rate,
						 (1 << 22));
	}

	/* Check if resulted rate is valid.  */
	if (tmprate < core_clk[0].min || tmprate > core_clk[0].max)
		return -ERANGE;

	*mul = nmul - 1;
	*frac = nfrac;

	return tmprate;
}

static ulong sam9x60_frac_pll_set_rate(struct clk *clk, ulong rate)
{
	struct sam9x60_pll *pll = to_sam9x60_pll(clk);
	void __iomem *base = pll->base;
	ulong parent_rate = clk_get_parent_rate(clk);
	u32 nmul, cmul, nfrac, cfrac, val;
	bool ready = sam9x60_pll_ready(base, pll->id);
	long ret;

	if (!parent_rate)
		return 0;

	ret = sam9x60_frac_pll_compute_mul_frac(pll->characteristics->core_output,
						&nmul, &nfrac, rate, parent_rate);
	if (ret < 0)
		return 0;

	pmc_update_bits(base, AT91_PMC_PLL_UPDT, AT91_PMC_PLL_UPDT_ID_MSK,
			pll->id);
	pmc_read(base, AT91_PMC_PLL_CTRL1, &val);
	cmul = (val & pll->layout->mul_mask) >> pll->layout->mul_shift;
	cfrac = (val & pll->layout->frac_mask) >> pll->layout->frac_shift;

	/* Check against current values. */
	if (sam9x60_pll_ready(base, pll->id) &&
	    nmul == cmul && nfrac == cfrac)
		return 0;

	/* Update it to hardware. */
	pmc_write(base, AT91_PMC_PLL_CTRL1,
		  (nmul << pll->layout->mul_shift) |
		  (nfrac << pll->layout->frac_shift));

	pmc_update_bits(base, AT91_PMC_PLL_UPDT,
			AT91_PMC_PLL_UPDT_UPDATE | AT91_PMC_PLL_UPDT_ID_MSK,
			AT91_PMC_PLL_UPDT_UPDATE | pll->id);

	while (ready && !sam9x60_pll_ready(base, pll->id)) {
		debug("waiting for pll %u...\n", pll->id);
		cpu_relax();
	}

	return parent_rate * (nmul + 1) + ((u64)parent_rate * nfrac >> 22);
}

static ulong sam9x60_frac_pll_get_rate(struct clk *clk)
{
	struct sam9x60_pll *pll = to_sam9x60_pll(clk);
	void __iomem *base = pll->base;
	ulong parent_rate = clk_get_parent_rate(clk);
	u32 mul, frac, val;
	ulong pll_rate;

	if (!parent_rate)
		return 0;

	pmc_update_bits(base, AT91_PMC_PLL_UPDT, AT91_PMC_PLL_UPDT_ID_MSK,
			pll->id);
	pmc_read(base, AT91_PMC_PLL_CTRL1, &val);
	mul = (val & pll->layout->mul_mask) >> pll->layout->mul_shift;
	frac = (val & pll->layout->frac_mask) >> pll->layout->frac_shift;
	pll_rate = (parent_rate * (mul + 1) + ((u64)parent_rate * frac >> 22));

	if (pll->layout->div2)
		pll_rate >>= 1;

	return pll_rate;
}

static int sam9x60_frac_pll_enable(struct clk *clk)
{
	struct sam9x60_pll *pll = to_sam9x60_pll(clk);
	void __iomem *base = pll->base;
	unsigned int val;
	ulong crate;

	crate = sam9x60_frac_pll_get_rate(clk);
	if (crate < pll->characteristics->core_output[0].min ||
	    crate > pll->characteristics->core_output[0].max)
		return -ERANGE;

	pmc_update_bits(base, AT91_PMC_PLL_UPDT, AT91_PMC_PLL_UPDT_ID_MSK,
			pll->id);
	pmc_read(base, AT91_PMC_PLL_CTRL1, &val);

	if (sam9x60_pll_ready(base, pll->id))
		return 0;

	pmc_update_bits(base, AT91_PMC_PLL_UPDT,
			AT91_PMC_PMM_UPDT_STUPTIM_MSK |
			AT91_PMC_PLL_UPDT_ID_MSK,
			AT91_PMC_PLL_UPDT_STUPTIM(0x3f) | pll->id);

	/* Recommended value for AT91_PMC_PLL_ACR */
	if (pll->characteristics->upll)
		val = AT91_PMC_PLL_ACR_DEFAULT_UPLL;
	else
		val = AT91_PMC_PLL_ACR_DEFAULT_PLLA;
	pmc_write(base, AT91_PMC_PLL_ACR, val);

	if (pll->characteristics->upll) {
		/* Enable the UTMI internal bandgap */
		val |= AT91_PMC_PLL_ACR_UTMIBG;
		pmc_write(base, AT91_PMC_PLL_ACR, val);

		udelay(10);

		/* Enable the UTMI internal regulator */
		val |= AT91_PMC_PLL_ACR_UTMIVR;
		pmc_write(base, AT91_PMC_PLL_ACR, val);

		udelay(10);

		pmc_update_bits(base, AT91_PMC_PLL_UPDT,
				AT91_PMC_PLL_UPDT_UPDATE |
				AT91_PMC_PLL_UPDT_ID_MSK,
				AT91_PMC_PLL_UPDT_UPDATE | pll->id);
	}

	pmc_update_bits(base, AT91_PMC_PLL_CTRL0,
			AT91_PMC_PLL_CTRL0_ENLOCK | AT91_PMC_PLL_CTRL0_ENPLL,
			AT91_PMC_PLL_CTRL0_ENLOCK | AT91_PMC_PLL_CTRL0_ENPLL);

	pmc_update_bits(base, AT91_PMC_PLL_UPDT,
			AT91_PMC_PLL_UPDT_UPDATE | AT91_PMC_PLL_UPDT_ID_MSK,
			AT91_PMC_PLL_UPDT_UPDATE | pll->id);

	while (!sam9x60_pll_ready(base, pll->id)) {
		debug("waiting for pll %u...\n", pll->id);
		cpu_relax();
	}

	return 0;
}

static int sam9x60_frac_pll_disable(struct clk *clk)
{
	struct sam9x60_pll *pll = to_sam9x60_pll(clk);
	void __iomem *base = pll->base;

	pmc_update_bits(base, AT91_PMC_PLL_UPDT, AT91_PMC_PLL_UPDT_ID_MSK,
			pll->id);

	pmc_update_bits(base, AT91_PMC_PLL_CTRL0,
			AT91_PMC_PLL_CTRL0_ENPLL, 0);

	if (pll->characteristics->upll)
		pmc_update_bits(base, AT91_PMC_PLL_ACR,
				AT91_PMC_PLL_ACR_UTMIBG |
				AT91_PMC_PLL_ACR_UTMIVR, 0);

	pmc_update_bits(base, AT91_PMC_PLL_UPDT,
			AT91_PMC_PLL_UPDT_UPDATE | AT91_PMC_PLL_UPDT_ID_MSK,
			AT91_PMC_PLL_UPDT_UPDATE | pll->id);

	return 0;
}

static const struct clk_ops sam9x60_frac_pll_ops = {
	.enable = sam9x60_frac_pll_enable,
	.disable = sam9x60_frac_pll_disable,
	.set_rate = sam9x60_frac_pll_set_rate,
	.get_rate = sam9x60_frac_pll_get_rate,
};

static int sam9x60_div_pll_enable(struct clk *clk)
{
	struct sam9x60_pll *pll = to_sam9x60_pll(clk);
	void __iomem *base = pll->base;
	unsigned int val;

	pmc_update_bits(base, AT91_PMC_PLL_UPDT, AT91_PMC_PLL_UPDT_ID_MSK,
			pll->id);
	pmc_read(base, AT91_PMC_PLL_CTRL0, &val);

	/* Stop if enabled. */
	if (val & pll->layout->endiv_mask)
		return 0;

	pmc_update_bits(base, AT91_PMC_PLL_CTRL0,
			pll->layout->endiv_mask,
			(1 << pll->layout->endiv_shift));

	pmc_update_bits(base, AT91_PMC_PLL_UPDT,
			AT91_PMC_PLL_UPDT_UPDATE | AT91_PMC_PLL_UPDT_ID_MSK,
			AT91_PMC_PLL_UPDT_UPDATE | pll->id);

	while (!sam9x60_pll_ready(base, pll->id)) {
		debug("waiting for pll %u...\n", pll->id);
		cpu_relax();
	}

	return 0;
}

static int sam9x60_div_pll_disable(struct clk *clk)
{
	struct sam9x60_pll *pll = to_sam9x60_pll(clk);
	void __iomem *base = pll->base;

	pmc_update_bits(base, AT91_PMC_PLL_UPDT, AT91_PMC_PLL_UPDT_ID_MSK,
			pll->id);

	pmc_update_bits(base, AT91_PMC_PLL_CTRL0,
			pll->layout->endiv_mask, 0);

	pmc_update_bits(base, AT91_PMC_PLL_UPDT,
			AT91_PMC_PLL_UPDT_UPDATE | AT91_PMC_PLL_UPDT_ID_MSK,
			AT91_PMC_PLL_UPDT_UPDATE | pll->id);

	return 0;
}

static ulong sam9x60_div_pll_set_rate(struct clk *clk, ulong rate)
{
	struct sam9x60_pll *pll = to_sam9x60_pll(clk);
	void __iomem *base = pll->base;
	const struct clk_pll_characteristics *characteristics =
							pll->characteristics;
	ulong parent_rate = clk_get_parent_rate(clk);
	u8 div = DIV_ROUND_CLOSEST_ULL(parent_rate, rate) - 1;
	ulong req_rate = parent_rate / (div + 1);
	bool ready = sam9x60_pll_ready(base, pll->id);
	u32 val;

	if (!parent_rate || div > pll->layout->div_mask ||
	    req_rate < characteristics->output[0].min ||
	    req_rate > characteristics->output[0].max)
		return 0;

	pmc_update_bits(base, AT91_PMC_PLL_UPDT, AT91_PMC_PLL_UPDT_ID_MSK,
			pll->id);
	pmc_read(base, AT91_PMC_PLL_CTRL0, &val);
	/* Compare against current value. */
	if (div == ((val & pll->layout->div_mask) >> pll->layout->div_shift))
		return 0;

	/* Update it to hardware. */
	pmc_update_bits(base, AT91_PMC_PLL_CTRL0,
			pll->layout->div_mask,
			div << pll->layout->div_shift);

	pmc_update_bits(base, AT91_PMC_PLL_UPDT,
			AT91_PMC_PLL_UPDT_UPDATE | AT91_PMC_PLL_UPDT_ID_MSK,
			AT91_PMC_PLL_UPDT_UPDATE | pll->id);

	while (ready && !sam9x60_pll_ready(base, pll->id)) {
		debug("waiting for pll %u...\n", pll->id);
		cpu_relax();
	}

	return req_rate;
}

static ulong sam9x60_div_pll_get_rate(struct clk *clk)
{
	struct sam9x60_pll *pll = to_sam9x60_pll(clk);
	void __iomem *base = pll->base;
	ulong parent_rate = clk_get_parent_rate(clk);
	u32 val;
	u8 div;

	if (!parent_rate)
		return 0;

	pmc_update_bits(base, AT91_PMC_PLL_UPDT, AT91_PMC_PLL_UPDT_ID_MSK,
			pll->id);

	pmc_read(base, AT91_PMC_PLL_CTRL0, &val);

	div = (val & pll->layout->div_mask) >> pll->layout->div_shift;

	return parent_rate / (div + 1);
}

static ulong sam9x60_fixed_div_pll_get_rate(struct clk *clk)
{
	ulong parent_rate = clk_get_parent_rate(clk);

	if (!parent_rate)
		return 0;

	return parent_rate >> 1;
}

static const struct clk_ops sam9x60_div_pll_ops = {
	.enable = sam9x60_div_pll_enable,
	.disable = sam9x60_div_pll_disable,
	.set_rate = sam9x60_div_pll_set_rate,
	.get_rate = sam9x60_div_pll_get_rate,
};

static const struct clk_ops sam9x60_fixed_div_pll_ops = {
	.enable = sam9x60_div_pll_enable,
	.disable = sam9x60_div_pll_disable,
	.get_rate = sam9x60_fixed_div_pll_get_rate,
};

static struct clk *
sam9x60_clk_register_pll(void __iomem *base, const char *type,
			 const char *name, const char *parent_name, u8 id,
			 const struct clk_pll_characteristics *characteristics,
			 const struct clk_pll_layout *layout, u32 flags)
{
	struct sam9x60_pll *pll;
	struct clk *clk;
	int ret;

	if (!base || !type || !name || !parent_name || !characteristics ||
	    !layout || id > PLL_MAX_ID)
		return ERR_PTR(-EINVAL);

	pll = kzalloc(sizeof(*pll), GFP_KERNEL);
	if (!pll)
		return ERR_PTR(-ENOMEM);

	pll->id = id;
	pll->characteristics = characteristics;
	pll->layout = layout;
	pll->base = base;
	clk = &pll->clk;
	clk->flags = flags;

	ret = clk_register(clk, type, name, parent_name);
	if (ret) {
		kfree(pll);
		clk = ERR_PTR(ret);
	}

	return clk;
}

struct clk *
sam9x60_clk_register_div_pll(void __iomem *base, const char *name,
			     const char *parent_name, u8 id,
			     const struct clk_pll_characteristics *characteristics,
			     const struct clk_pll_layout *layout, bool critical)
{
	if (layout->div2) {
		return sam9x60_clk_register_pll(base,
			UBOOT_DM_CLK_AT91_SAM9X60_FIXED_DIV_PLL, name, parent_name,
			id, characteristics, layout,
			CLK_GET_RATE_NOCACHE | (critical ? CLK_IS_CRITICAL : 0));
	}

	return sam9x60_clk_register_pll(base,
		UBOOT_DM_CLK_AT91_SAM9X60_DIV_PLL, name, parent_name, id,
		characteristics, layout,
		CLK_GET_RATE_NOCACHE | (critical ? CLK_IS_CRITICAL : 0));
}

struct clk *
sam9x60_clk_register_frac_pll(void __iomem *base, const char *name,
			      const char *parent_name, u8 id,
			      const struct clk_pll_characteristics *characteristics,
			      const struct clk_pll_layout *layout, bool critical)
{
	return sam9x60_clk_register_pll(base,
		UBOOT_DM_CLK_AT91_SAM9X60_FRAC_PLL, name, parent_name, id,
		characteristics, layout,
		CLK_GET_RATE_NOCACHE | (critical ? CLK_IS_CRITICAL : 0));
}

U_BOOT_DRIVER(at91_sam9x60_div_pll_clk) = {
	.name = UBOOT_DM_CLK_AT91_SAM9X60_DIV_PLL,
	.id = UCLASS_CLK,
	.ops = &sam9x60_div_pll_ops,
	.flags = DM_FLAG_PRE_RELOC,
};

U_BOOT_DRIVER(at91_sam9x60_fixed_div_pll_clk) = {
	.name = UBOOT_DM_CLK_AT91_SAM9X60_FIXED_DIV_PLL,
	.id = UCLASS_CLK,
	.ops = &sam9x60_fixed_div_pll_ops,
	.flags = DM_FLAG_PRE_RELOC,
};

U_BOOT_DRIVER(at91_sam9x60_frac_pll_clk) = {
	.name = UBOOT_DM_CLK_AT91_SAM9X60_FRAC_PLL,
	.id = UCLASS_CLK,
	.ops = &sam9x60_frac_pll_ops,
	.flags = DM_FLAG_PRE_RELOC,
};<|MERGE_RESOLUTION|>--- conflicted
+++ resolved
@@ -62,11 +62,7 @@
 	unsigned long nmul = 0;
 	unsigned long nfrac = 0;
 
-<<<<<<< HEAD
-	if (rate < core_clk[0].min || rate > core_clk[0].max)
-=======
 	if (rate < core_clk->min || rate > core_clk->max)
->>>>>>> d9c35ef6
 		return -ERANGE;
 
 	/*
