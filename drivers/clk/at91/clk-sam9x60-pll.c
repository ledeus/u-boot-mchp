// SPDX-License-Identifier: GPL-2.0+
/*
 * SAM9X60's PLL clock support.
 *
 * Copyright (C) 2020 Microchip Technology Inc. and its subsidiaries
 *
 * Author: Claudiu Beznea <claudiu.beznea@microchip.com>
 *
 * Based on drivers/clk/at91/clk-sam9x60-pll.c from Linux.
 *
 */

#include <asm/processor.h>
#include <common.h>
#include <clk-uclass.h>
#include <div64.h>
#include <dm.h>
#include <linux/clk-provider.h>
#include <linux/clk/at91_pmc.h>
#include <linux/delay.h>

#include "pmc.h"

#define UBOOT_DM_CLK_AT91_SAM9X60_DIV_PLL	"at91-sam9x60-div-pll-clk"
#define UBOOT_DM_CLK_AT91_SAM9X60_FRAC_PLL	"at91-sam9x60-frac-pll-clk"

#define	PMC_PLL_CTRL0_DIV_MSK	GENMASK(7, 0)
#define	PMC_PLL_CTRL1_MUL_MSK	GENMASK(31, 24)
#define PMC_PLL_CTRL1_FRACR_MSK	GENMASK(21, 0)

#define PLL_DIV_MAX		(FIELD_GET(PMC_PLL_CTRL0_DIV_MSK, UINT_MAX) + 1)
#define UPLL_DIV		2
#define PLL_MUL_MAX		(FIELD_GET(PMC_PLL_CTRL1_MUL_MSK, UINT_MAX) + 1)

#define FCORE_MIN		(600000000)
#if defined(CONFIG_SAM9X7)
#define FCORE_MAX		(1600000002)
#else
#define FCORE_MAX		(1200000000)
#endif

#if defined(CONFIG_SAM9X7)
#define PLL_ID_PLLA		0
<<<<<<< HEAD
#define PLL_ID_PLLA_DIV_2       4
=======
#define PLL_ID_UPLL            1
#define PLL_ID_AUDIO_PLL       2
#define PLL_ID_LVDS_PLL        3
#define PLL_ID_PLLA_DIV2       4
>>>>>>> 1b03f317
#endif
#define PLL_MAX_ID		7

struct sam9x60_pll {
	void __iomem *base;
	const struct clk_pll_characteristics *characteristics;
	const struct clk_pll_layout *layout;
	struct clk clk;
	u8 id;
};

#define to_sam9x60_pll(_clk)	container_of(_clk, struct sam9x60_pll, clk)

static inline bool sam9x60_pll_ready(void __iomem *base, int id)
{
	unsigned int status;

	pmc_read(base, AT91_PMC_PLL_ISR0, &status);

	return !!(status & BIT(id));
}

static long sam9x60_frac_pll_compute_mul_frac(struct clk *clk, u32 *mul,
                u32 *frac, ulong rate, ulong parent_rate)
{
	unsigned long tmprate, remainder;
	unsigned long nmul = 0;
	unsigned long nfrac = 0;

	struct sam9x60_pll *pll = to_sam9x60_pll(clk);

        if (rate < pll->characteristics->core_output[0].min ||
                        rate > pll->characteristics->core_output[0].min)
		return -ERANGE;

	/*
	 * Calculate the multiplier associated with the current
	 * divider that provide the closest rate to the requested one.
	 */
	nmul = mult_frac(rate, 1, parent_rate);
	tmprate = mult_frac(parent_rate, nmul, 1);
	remainder = rate - tmprate;

	if (remainder) {
		nfrac = DIV_ROUND_CLOSEST_ULL((u64)remainder * (1 << 22),
					      parent_rate);

		tmprate += DIV_ROUND_CLOSEST_ULL((u64)nfrac * parent_rate,
						 (1 << 22));
	}

	/* Check if resulted rate is valid.  */
	if (tmprate < FCORE_MIN || tmprate > FCORE_MAX)
		return -ERANGE;

	*mul = nmul - 1;
	*frac = nfrac;

	return tmprate;
}

static ulong sam9x60_frac_pll_set_rate(struct clk *clk, ulong rate)
{
	struct sam9x60_pll *pll = to_sam9x60_pll(clk);
	void __iomem *base = pll->base;
	ulong parent_rate = clk_get_parent_rate(clk);
	u32 nmul, cmul, nfrac, cfrac, val;
	bool ready = sam9x60_pll_ready(base, pll->id);
	long ret;

	if (!parent_rate)
		return 0;

	ret = sam9x60_frac_pll_compute_mul_frac(clk, &nmul, &nfrac, rate,
						parent_rate);
	if (ret < 0)
		return 0;

	pmc_update_bits(base, AT91_PMC_PLL_UPDT, AT91_PMC_PLL_UPDT_ID_MSK,
			pll->id);
	pmc_read(base, AT91_PMC_PLL_CTRL1, &val);
	cmul = (val & pll->layout->mul_mask) >> pll->layout->mul_shift;
	cfrac = (val & pll->layout->frac_mask) >> pll->layout->frac_shift;

	/* Check against current values. */
	if (sam9x60_pll_ready(base, pll->id) &&
	    nmul == cmul && nfrac == cfrac)
		return 0;

	/* Update it to hardware. */
	pmc_write(base, AT91_PMC_PLL_CTRL1,
		  (nmul << pll->layout->mul_shift) |
		  (nfrac << pll->layout->frac_shift));

	pmc_update_bits(base, AT91_PMC_PLL_UPDT,
			AT91_PMC_PLL_UPDT_UPDATE | AT91_PMC_PLL_UPDT_ID_MSK,
			AT91_PMC_PLL_UPDT_UPDATE | pll->id);

	while (ready && !sam9x60_pll_ready(base, pll->id)) {
		debug("waiting for pll %u...\n", pll->id);
		cpu_relax();
	}

	return parent_rate * (nmul + 1) + ((u64)parent_rate * nfrac >> 22);
}

static ulong sam9x60_frac_pll_get_rate(struct clk *clk)
{
	struct sam9x60_pll *pll = to_sam9x60_pll(clk);
	void __iomem *base = pll->base;
	ulong parent_rate = clk_get_parent_rate(clk);
	u32 mul, frac, val;
	ulong pll_freq;

	if (!parent_rate)
		return 0;

	pmc_update_bits(base, AT91_PMC_PLL_UPDT, AT91_PMC_PLL_UPDT_ID_MSK,
			pll->id);
	pmc_read(base, AT91_PMC_PLL_CTRL1, &val);
	mul = (val & pll->layout->mul_mask) >> pll->layout->mul_shift;
	frac = (val & pll->layout->frac_mask) >> pll->layout->frac_shift;
	pll_freq = (parent_rate * (mul + 1) + ((u64)parent_rate * frac >> 22));
<<<<<<< HEAD

#if defined(CONFIG_SAM9X7)
	if(pll->id == PLL_ID_PLLA || pll->id == PLL_ID_PLLA_DIV_2){
		pll_freq = pll->id?(pll_freq >> 2):(pll_freq >> 1);
	}
#endif

=======

#if defined(CONFIG_SAM9X7)
	if ((pll->id == PLL_ID_PLLA) || (pll->id == PLL_ID_PLLA_DIV2)) {
		pll_freq /= 2;
	}
#endif
>>>>>>> 1b03f317
	return pll_freq;
}

static int sam9x60_frac_pll_enable(struct clk *clk)
{
	struct sam9x60_pll *pll = to_sam9x60_pll(clk);
	void __iomem *base = pll->base;
	unsigned int val;
	ulong crate;

	crate = sam9x60_frac_pll_get_rate(clk);
	if (crate < FCORE_MIN || crate > FCORE_MAX)
		return -ERANGE;

	pmc_update_bits(base, AT91_PMC_PLL_UPDT, AT91_PMC_PLL_UPDT_ID_MSK,
			pll->id);
	pmc_read(base, AT91_PMC_PLL_CTRL1, &val);

	if (sam9x60_pll_ready(base, pll->id))
		return 0;

	pmc_update_bits(base, AT91_PMC_PLL_UPDT,
			AT91_PMC_PMM_UPDT_STUPTIM_MSK |
			AT91_PMC_PLL_UPDT_ID_MSK,
			AT91_PMC_PLL_UPDT_STUPTIM(0x3f) | pll->id);

	/* Recommended value for AT91_PMC_PLL_ACR */
	if (pll->characteristics->upll)
		val = AT91_PMC_PLL_ACR_DEFAULT_UPLL;
	else
		val = AT91_PMC_PLL_ACR_DEFAULT_PLLA;
	pmc_write(base, AT91_PMC_PLL_ACR, val);

	if (pll->characteristics->upll) {
		/* Enable the UTMI internal bandgap */
		val |= AT91_PMC_PLL_ACR_UTMIBG;
		pmc_write(base, AT91_PMC_PLL_ACR, val);

		udelay(10);

		/* Enable the UTMI internal regulator */
		val |= AT91_PMC_PLL_ACR_UTMIVR;
		pmc_write(base, AT91_PMC_PLL_ACR, val);

		udelay(10);

		pmc_update_bits(base, AT91_PMC_PLL_UPDT,
				AT91_PMC_PLL_UPDT_UPDATE |
				AT91_PMC_PLL_UPDT_ID_MSK,
				AT91_PMC_PLL_UPDT_UPDATE | pll->id);
	}

	pmc_update_bits(base, AT91_PMC_PLL_CTRL0,
			AT91_PMC_PLL_CTRL0_ENLOCK | AT91_PMC_PLL_CTRL0_ENPLL,
			AT91_PMC_PLL_CTRL0_ENLOCK | AT91_PMC_PLL_CTRL0_ENPLL);

	pmc_update_bits(base, AT91_PMC_PLL_UPDT,
			AT91_PMC_PLL_UPDT_UPDATE | AT91_PMC_PLL_UPDT_ID_MSK,
			AT91_PMC_PLL_UPDT_UPDATE | pll->id);

	while (!sam9x60_pll_ready(base, pll->id)) {
		debug("waiting for pll %u...\n", pll->id);
		cpu_relax();
	}

	return 0;
}

static int sam9x60_frac_pll_disable(struct clk *clk)
{
	struct sam9x60_pll *pll = to_sam9x60_pll(clk);
	void __iomem *base = pll->base;

	pmc_update_bits(base, AT91_PMC_PLL_UPDT, AT91_PMC_PLL_UPDT_ID_MSK,
			pll->id);

	pmc_update_bits(base, AT91_PMC_PLL_CTRL0,
			AT91_PMC_PLL_CTRL0_ENPLL, 0);

	if (pll->characteristics->upll)
		pmc_update_bits(base, AT91_PMC_PLL_ACR,
				AT91_PMC_PLL_ACR_UTMIBG |
				AT91_PMC_PLL_ACR_UTMIVR, 0);

	pmc_update_bits(base, AT91_PMC_PLL_UPDT,
			AT91_PMC_PLL_UPDT_UPDATE | AT91_PMC_PLL_UPDT_ID_MSK,
			AT91_PMC_PLL_UPDT_UPDATE | pll->id);

	return 0;
}

static const struct clk_ops sam9x60_frac_pll_ops = {
	.enable = sam9x60_frac_pll_enable,
	.disable = sam9x60_frac_pll_disable,
	.set_rate = sam9x60_frac_pll_set_rate,
	.get_rate = sam9x60_frac_pll_get_rate,
};

static int sam9x60_div_pll_enable(struct clk *clk)
{
	struct sam9x60_pll *pll = to_sam9x60_pll(clk);
	void __iomem *base = pll->base;
	unsigned int val;

	pmc_update_bits(base, AT91_PMC_PLL_UPDT, AT91_PMC_PLL_UPDT_ID_MSK,
			pll->id);
	pmc_read(base, AT91_PMC_PLL_CTRL0, &val);

	/* Stop if enabled. */
	if (val & pll->layout->endiv_mask)
		return 0;

	pmc_update_bits(base, AT91_PMC_PLL_CTRL0,
			pll->layout->endiv_mask,
			(1 << pll->layout->endiv_shift));

	pmc_update_bits(base, AT91_PMC_PLL_UPDT,
			AT91_PMC_PLL_UPDT_UPDATE | AT91_PMC_PLL_UPDT_ID_MSK,
			AT91_PMC_PLL_UPDT_UPDATE | pll->id);

	while (!sam9x60_pll_ready(base, pll->id)) {
		debug("waiting for pll %u...\n", pll->id);
		cpu_relax();
	}

	return 0;
}

static int sam9x60_div_pll_disable(struct clk *clk)
{
	struct sam9x60_pll *pll = to_sam9x60_pll(clk);
	void __iomem *base = pll->base;

	pmc_update_bits(base, AT91_PMC_PLL_UPDT, AT91_PMC_PLL_UPDT_ID_MSK,
			pll->id);

	pmc_update_bits(base, AT91_PMC_PLL_CTRL0,
			pll->layout->endiv_mask, 0);

	pmc_update_bits(base, AT91_PMC_PLL_UPDT,
			AT91_PMC_PLL_UPDT_UPDATE | AT91_PMC_PLL_UPDT_ID_MSK,
			AT91_PMC_PLL_UPDT_UPDATE | pll->id);

	return 0;
}

static ulong sam9x60_div_pll_set_rate(struct clk *clk, ulong rate)
{
	struct sam9x60_pll *pll = to_sam9x60_pll(clk);
	void __iomem *base = pll->base;
	const struct clk_pll_characteristics *characteristics =
							pll->characteristics;
	ulong parent_rate = clk_get_parent_rate(clk);
	u8 div = DIV_ROUND_CLOSEST_ULL(parent_rate, rate) - 1;
	ulong req_rate = parent_rate / (div + 1);
	bool ready = sam9x60_pll_ready(base, pll->id);
	u32 val;

	if (!parent_rate || div > pll->layout->div_mask ||
	    req_rate < characteristics->output[0].min ||
	    req_rate > characteristics->output[0].max)
		return 0;

	pmc_update_bits(base, AT91_PMC_PLL_UPDT, AT91_PMC_PLL_UPDT_ID_MSK,
			pll->id);
	pmc_read(base, AT91_PMC_PLL_CTRL0, &val);
	/* Compare against current value. */
	if (div == ((val & pll->layout->div_mask) >> pll->layout->div_shift))
		return 0;

	/* Update it to hardware. */
	pmc_update_bits(base, AT91_PMC_PLL_CTRL0,
			pll->layout->div_mask,
			div << pll->layout->div_shift);

	pmc_update_bits(base, AT91_PMC_PLL_UPDT,
			AT91_PMC_PLL_UPDT_UPDATE | AT91_PMC_PLL_UPDT_ID_MSK,
			AT91_PMC_PLL_UPDT_UPDATE | pll->id);

	while (ready && !sam9x60_pll_ready(base, pll->id)) {
		debug("waiting for pll %u...\n", pll->id);
		cpu_relax();
	}

	return req_rate;
}

static ulong sam9x60_div_pll_get_rate(struct clk *clk)
{
	struct sam9x60_pll *pll = to_sam9x60_pll(clk);
	void __iomem *base = pll->base;
	ulong parent_rate = clk_get_parent_rate(clk);
	u32 val;
	u8 div;

	if (!parent_rate)
		return 0;

	pmc_update_bits(base, AT91_PMC_PLL_UPDT, AT91_PMC_PLL_UPDT_ID_MSK,
			pll->id);

	pmc_read(base, AT91_PMC_PLL_CTRL0, &val);

	div = (val & pll->layout->div_mask) >> pll->layout->div_shift;

        ulong freq;

        freq = parent_rate / (div + 1);

#if defined(CONFIG_SAM9X7)
        if(pll->id == PLL_ID_PLLA_DIV_2){
                freq = freq >> 1;
        }
#endif

	return freq;
}

static const struct clk_ops sam9x60_div_pll_ops = {
	.enable = sam9x60_div_pll_enable,
	.disable = sam9x60_div_pll_disable,
	.set_rate = sam9x60_div_pll_set_rate,
	.get_rate = sam9x60_div_pll_get_rate,
};

static struct clk *
sam9x60_clk_register_pll(void __iomem *base, const char *type,
			 const char *name, const char *parent_name, u8 id,
			 const struct clk_pll_characteristics *characteristics,
			 const struct clk_pll_layout *layout, u32 flags)
{
	struct sam9x60_pll *pll;
	struct clk *clk;
	int ret;

	if (!base || !type || !name || !parent_name || !characteristics ||
	    !layout || id > PLL_MAX_ID)
		return ERR_PTR(-EINVAL);

	pll = kzalloc(sizeof(*pll), GFP_KERNEL);
	if (!pll)
		return ERR_PTR(-ENOMEM);

	pll->id = id;
	pll->characteristics = characteristics;
	pll->layout = layout;
	pll->base = base;
	clk = &pll->clk;
	clk->flags = flags;

	ret = clk_register(clk, type, name, parent_name);
	if (ret) {
		kfree(pll);
		clk = ERR_PTR(ret);
	}

	return clk;
}

struct clk *
sam9x60_clk_register_div_pll(void __iomem *base, const char *name,
			     const char *parent_name, u8 id,
			     const struct clk_pll_characteristics *characteristics,
			     const struct clk_pll_layout *layout, bool critical)
{
	return sam9x60_clk_register_pll(base,
		UBOOT_DM_CLK_AT91_SAM9X60_DIV_PLL, name, parent_name, id,
		characteristics, layout,
		CLK_GET_RATE_NOCACHE | (critical ? CLK_IS_CRITICAL : 0));
}

struct clk *
sam9x60_clk_register_frac_pll(void __iomem *base, const char *name,
			      const char *parent_name, u8 id,
			      const struct clk_pll_characteristics *characteristics,
			      const struct clk_pll_layout *layout, bool critical)
{
	return sam9x60_clk_register_pll(base,
		UBOOT_DM_CLK_AT91_SAM9X60_FRAC_PLL, name, parent_name, id,
		characteristics, layout,
		CLK_GET_RATE_NOCACHE | (critical ? CLK_IS_CRITICAL : 0));
}

U_BOOT_DRIVER(at91_sam9x60_div_pll_clk) = {
	.name = UBOOT_DM_CLK_AT91_SAM9X60_DIV_PLL,
	.id = UCLASS_CLK,
	.ops = &sam9x60_div_pll_ops,
	.flags = DM_FLAG_PRE_RELOC,
};

U_BOOT_DRIVER(at91_sam9x60_frac_pll_clk) = {
	.name = UBOOT_DM_CLK_AT91_SAM9X60_FRAC_PLL,
	.id = UCLASS_CLK,
	.ops = &sam9x60_frac_pll_ops,
	.flags = DM_FLAG_PRE_RELOC,
};
<|MERGE_RESOLUTION|>--- conflicted
+++ resolved
@@ -41,14 +41,10 @@
 
 #if defined(CONFIG_SAM9X7)
 #define PLL_ID_PLLA		0
-<<<<<<< HEAD
-#define PLL_ID_PLLA_DIV_2       4
-=======
 #define PLL_ID_UPLL            1
 #define PLL_ID_AUDIO_PLL       2
 #define PLL_ID_LVDS_PLL        3
 #define PLL_ID_PLLA_DIV2       4
->>>>>>> 1b03f317
 #endif
 #define PLL_MAX_ID		7
 
@@ -172,7 +168,6 @@
 	mul = (val & pll->layout->mul_mask) >> pll->layout->mul_shift;
 	frac = (val & pll->layout->frac_mask) >> pll->layout->frac_shift;
 	pll_freq = (parent_rate * (mul + 1) + ((u64)parent_rate * frac >> 22));
-<<<<<<< HEAD
 
 #if defined(CONFIG_SAM9X7)
 	if(pll->id == PLL_ID_PLLA || pll->id == PLL_ID_PLLA_DIV_2){
@@ -180,14 +175,6 @@
 	}
 #endif
 
-=======
-
-#if defined(CONFIG_SAM9X7)
-	if ((pll->id == PLL_ID_PLLA) || (pll->id == PLL_ID_PLLA_DIV2)) {
-		pll_freq /= 2;
-	}
-#endif
->>>>>>> 1b03f317
 	return pll_freq;
 }
 
