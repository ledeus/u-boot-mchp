#
# Makefile for at91 specific clk
#

ifdef CONFIG_CLK_CCF
obj-$(CONFIG_$(SPL_TPL_)CLK_CCF) += pmc.o sckc.o clk-main.o clk-master.o \
				   clk-programmable.o clk-system.o \
				   clk-peripheral.o

obj-$(CONFIG_AT91_GENERIC_CLK)	+= clk-generic.o
obj-$(CONFIG_AT91_UTMI)		+= clk-utmi.o
obj-$(CONFIG_AT91_SAM9X60_PLL)	+= clk-sam9x60-pll.o
obj-$(CONFIG_AT91_PLL_CLK)	+= clk-pll.o
obj-$(CONFIG_AT91_DIV_CLK)	+= clk-div.o
obj-$(CONFIG_AT91_USB_CLK)	+= clk-usb.o
obj-$(CONFIG_AT91_SAM9X60_USB)	+= clk-sam9x60-usb.o
obj-$(CONFIG_SAMA7G5)		+= sama7g5.o
obj-$(CONFIG_SAM9X60)		+= sam9x60.o
<<<<<<< HEAD
obj-$(CONFIG_SAM9X7)		+= sam9x7.o
=======
obj-$(CONFIG_SAMA5D2)		+= sama5d2.o
>>>>>>> 0f33f6e4
else
obj-y += compat.o
endif<|MERGE_RESOLUTION|>--- conflicted
+++ resolved
@@ -16,11 +16,8 @@
 obj-$(CONFIG_AT91_SAM9X60_USB)	+= clk-sam9x60-usb.o
 obj-$(CONFIG_SAMA7G5)		+= sama7g5.o
 obj-$(CONFIG_SAM9X60)		+= sam9x60.o
-<<<<<<< HEAD
 obj-$(CONFIG_SAM9X7)		+= sam9x7.o
-=======
 obj-$(CONFIG_SAMA5D2)		+= sama5d2.o
->>>>>>> 0f33f6e4
 else
 obj-y += compat.o
 endif