--- conflicted
+++ resolved
@@ -43,7 +43,6 @@
 #include <asm/io.h>
 #include <linux/dma-mapping.h>
 #include <asm/arch/clk.h>
-#include <asm-generic/gpio.h>
 #include <linux/errno.h>
 
 #include "macb.h"
@@ -140,10 +139,7 @@
 #ifdef CONFIG_PHYLIB
 	struct phy_device	*phydev;
 #endif
-#if CONFIG_IS_ENABLED(DM_GPIO)
-	struct gpio_desc	phy_reset_gpio;
-	u32			reset_delay_ms;
-#endif
+
 #ifdef CONFIG_DM_ETH
 #ifdef CONFIG_CLK
 	unsigned long		pclk_rate;
@@ -1393,38 +1389,8 @@
 	struct ofnode_phandle_args phandle_args;
 	int ret;
 
-<<<<<<< HEAD
-#if CONFIG_IS_ENABLED(DM_GPIO)
-	ret = gpio_request_by_name(dev, "reset-gpios", 0,
-				   &macb->phy_reset_gpio, GPIOD_IS_OUT);
-	if (!dm_gpio_is_valid(&macb->phy_reset_gpio))
-		return -EINVAL;
-
-	ret = dev_read_u32(dev, "reset-delay-ms", &macb->reset_delay_ms);
-	if (ret)
-		macb->reset_delay_ms = 1; /* default delay */
-
-	ret = dm_gpio_set_value(&macb->phy_reset_gpio, 1);
-	if (ret < 0)
-		return -EINVAL;
-
-	mdelay(macb->reset_delay_ms);
-
-	ret = dm_gpio_set_value(&macb->phy_reset_gpio, 0);
-	if (ret < 0)
-		return -EINVAL;
-#endif
-
-	phy_mode = dev_read_prop(dev, "phy-mode", NULL);
-
-	if (phy_mode)
-		macb->phy_interface = phy_get_interface_by_name(phy_mode);
-	if (macb->phy_interface == -1) {
-		debug("%s: Invalid PHY interface '%s'\n", __func__, phy_mode);
-=======
 	macb->phy_interface = dev_read_phy_mode(dev);
 	if (macb->phy_interface == PHY_INTERFACE_MODE_NA)
->>>>>>> 0f33f6e4
 		return -EINVAL;
 
 	/* Read phyaddr from DT */
@@ -1545,8 +1511,6 @@
 	{ .compatible = "cdns,macb" },
 	{ .compatible = "cdns,at91sam9260-macb" },
 	{ .compatible = "cdns,sam9x60-macb" },
-	{ .compatible = "microchip,sam9x7-gem",
-	  .data = (ulong)&sama7g5_gmac_config },
 	{ .compatible = "cdns,sama7g5-gem",
 	  .data = (ulong)&sama7g5_gmac_config },
 	{ .compatible = "cdns,sama7g5-emac",
