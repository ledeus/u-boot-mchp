// SPDX-License-Identifier: (GPL-2.0+ OR MIT)
/*
 *  sama7g5.dtsi - Device Tree Include file for SAMA7G5 family SoC
 *
 *  Copyright (C) 2020 Microchip Technology, Inc. and its subsidiaries
 *
 *  Author: Eugen Hristev <eugen.hristev@microchip.com>
 *  Author: Claudiu Beznea <claudiu.beznea@microchip.com>
 *
 */

#include "skeleton.dtsi"
#include <dt-bindings/interrupt-controller/irq.h>
#include <dt-bindings/interrupt-controller/arm-gic.h>
#include <dt-bindings/clk/at91.h>
#include <dt-bindings/dma/at91.h>
#include <dt-bindings/gpio/gpio.h>
<<<<<<< HEAD
=======
#include <dt-bindings/mfd/at91-usart.h>
#include <dt-bindings/reset/sama7g5-reset.h>
#include <dt-bindings/clock/at91.h>
>>>>>>> 0f33f6e4

/ {
	model = "Microchip SAMA7G5 family SoC";
	compatible = "microchip,sama7g5";
	#address-cells = <1>;
	#size-cells = <1>;
	interrupt-parent = <&gic>;

	cpus {
		#address-cells = <1>;
		#size-cells = <0>;

		cpu0: cpu@0 {
			device_type = "cpu";
			compatible = "arm,cortex-a7";
			reg = <0x0>;
			clocks = <&pmc PMC_TYPE_CORE 8>, <&pmc PMC_TYPE_CORE 22>, <&main_xtal>;
			clock-names = "cpu", "master", "xtal";
<<<<<<< HEAD
=======
			operating-points-v2 = <&cpu_opp_table>;
>>>>>>> 0f33f6e4
		};
	};

	cpu_opp_table: opp-table {
		compatible = "operating-points-v2";

		opp-90000000 {
			opp-hz = /bits/ 64 <90000000>;
			opp-microvolt = <1050000 1050000 1225000>;
			clock-latency-ns = <320000>;
		};

		opp-250000000 {
			opp-hz = /bits/ 64 <250000000>;
			opp-microvolt = <1050000 1050000 1225000>;
			clock-latency-ns = <320000>;
		};

		opp-600000000 {
			opp-hz = /bits/ 64 <600000000>;
			opp-microvolt = <1050000 1050000 1225000>;
			clock-latency-ns = <320000>;
			opp-suspend;
		};

		opp-800000000 {
			opp-hz = /bits/ 64 <800000000>;
			opp-microvolt = <1150000 1125000 1225000>;
			clock-latency-ns = <320000>;
		};

		opp-1000000002 {
			opp-hz = /bits/ 64 <1000000002>;
			opp-microvolt = <1250000 1225000 1300000>;
			clock-latency-ns = <320000>;
		};
	};

	clocks {
		slow_rc_osc: slow_rc_osc {
			compatible = "fixed-clock";
			#clock-cells = <0>;
			clock-frequency = <32000>;
		};

		main_rc: main_rc {
			compatible = "fixed-clock";
			#clock-cells = <0>;
			clock-frequency = <12000000>;
		};

		slow_xtal: slow_xtal {
			compatible = "fixed-clock";
			#clock-cells = <0>;
		};

		main_xtal: main_xtal {
			compatible = "fixed-clock";
			#clock-cells = <0>;
		};

		usb_clk: usb_clk {
			compatible = "fixed-clock";
			#clock-cells = <0>;
			clock-frequency = <48000000>;
		};
	};

<<<<<<< HEAD
	vddout25: fixed-regulator-vddout25 {
		compatible = "regulator-fixed";

=======
	utmi_clk: utmi-clk {
		compatible = "microchip,sama7g5-utmi-clk";
		sfr-phandle = <&sfr>;
		#clock-cells = <1>;
		clocks = <&pmc PMC_TYPE_CORE 27>;
		clock-names = "utmi_clk";
		resets = <&reset_controller SAMA7G5_RESET_USB_PHY1>,
			 <&reset_controller SAMA7G5_RESET_USB_PHY2>,
			 <&reset_controller SAMA7G5_RESET_USB_PHY3>;
		reset-names = "usb0_reset", "usb1_reset", "usb2_reset";
	};

	utmi {
		compatible = "simple-bus";
		#address-cells = <1>;
		#size-cells = <0>;

		usb_phy0: phy@0 {
			compatible = "microchip,sama7g5-usb-phy";
			sfr-phandle = <&sfr>;
			reg = <0>;
			clocks = <&utmi_clk UTMI1>;
			clock-names = "utmi_clk";
			status = "disabled";
			#phy-cells = <0>;
		};

		usb_phy1: phy@1 {
			compatible = "microchip,sama7g5-usb-phy";
			sfr-phandle = <&sfr>;
			reg = <1>;
			clocks = <&utmi_clk UTMI2>;
			clock-names = "utmi_clk";
			status = "disabled";
			#phy-cells = <0>;
		};

		usb_phy2: phy@2 {
			compatible = "microchip,sama7g5-usb-phy";
			sfr-phandle = <&sfr>;
			reg = <2>;
			clocks = <&utmi_clk UTMI3>;
			clock-names = "utmi_clk";
			status = "disabled";
			#phy-cells = <0>;
		};
	};

	vddout25: fixed-regulator-vddout25 {
		compatible = "regulator-fixed";

>>>>>>> 0f33f6e4
		regulator-name = "VDDOUT25";
		regulator-min-microvolt = <2500000>;
		regulator-max-microvolt = <2500000>;
		regulator-boot-on;
		status = "disabled";
<<<<<<< HEAD
	};

	ns_sram: sram@100000 {
		compatible = "mmio-sram";
		#address-cells = <1>;
		#size-cells = <1>;
		reg = <0x100000 0x20000>;
		ranges;
	};

=======
	};

	ns_sram: sram@100000 {
		compatible = "mmio-sram";
		#address-cells = <1>;
		#size-cells = <1>;
		reg = <0x100000 0x20000>;
		ranges;
	};

>>>>>>> 0f33f6e4
	soc {
		compatible = "simple-bus";
		#address-cells = <1>;
		#size-cells = <1>;
		ranges;
<<<<<<< HEAD
=======

		usb2: ohci@400000 {
			compatible = "microchip,sama7g5-ohci", "usb-ohci";
			reg = <0x00400000 0x100000>;
			interrupts = <GIC_SPI 106 IRQ_TYPE_LEVEL_HIGH>;
			clocks = <&pmc PMC_TYPE_PERIPHERAL 106>, <&utmi_clk UTMI1>, <&usb_clk>;
			clock-names = "ohci_clk", "hclk", "uhpck";
			status = "disabled";
		};

		usb3: ehci@500000 {
			compatible = "atmel,at91sam9g45-ehci", "usb-ehci";
			reg = <0x00500000 0x100000>;
			interrupts = <GIC_SPI 106 IRQ_TYPE_LEVEL_HIGH>;
			clocks = <&usb_clk>, <&pmc PMC_TYPE_PERIPHERAL 106>;
			clock-names = "usb_clk", "ehci_clk";
			status = "disabled";
		};
>>>>>>> 0f33f6e4

		nfc_sram: sram@600000 {
			compatible = "mmio-sram";
			no-memory-wc;
			reg = <0x00600000 0x2400>;
			#address-cells = <1>;
			#size-cells = <1>;
			ranges = <0 0x00600000 0x2400>;
		};

		nfc_io: nfc-io@10000000 {
			compatible = "atmel,sama5d3-nfc-io", "syscon";
			reg = <0x10000000 0x8000000>;
		};
<<<<<<< HEAD

		ebi: ebi@40000000 {
			compatible = "atmel,sama5d3-ebi";
			#address-cells = <2>;
			#size-cells = <1>;
			atmel,smc = <&hsmc>;
			reg = <0x40000000 0x20000000>;
			ranges = <0x0 0x0 0x40000000 0x8000000
				  0x1 0x0 0x48000000 0x8000000
				  0x2 0x0 0x50000000 0x8000000
				  0x3 0x0 0x58000000 0x8000000>;
			clocks = <&pmc PMC_TYPE_CORE 13>; /* PMC_MCK1 */
			status = "disabled";

			nand_controller: nand-controller {
				compatible = "atmel,sama5d3-nand-controller";
				atmel,nfc-sram = <&nfc_sram>;
				atmel,nfc-io = <&nfc_io>;
				ecc-engine = <&pmecc>;
				#address-cells = <2>;
				#size-cells = <1>;
				ranges;
				status = "disabled";
			};
		};

		securam: securam@e0000000 {
			compatible = "microchip,sama7g5-securam", "atmel,sama5d2-securam", "mmio-sram";
			reg = <0xe0000000 0x4000>;
			clocks = <&pmc PMC_TYPE_PERIPHERAL 18>;
			#address-cells = <1>;
			#size-cells = <1>;
			ranges = <0 0xe0000000 0x4000>;
			no-memory-wc;
		};

		secumod: secumod@e0004000 {
			compatible = "microchip,sama7g5-secumod", "atmel,sama5d2-secumod", "syscon";
			reg = <0xe0004000 0x4000>;
			gpio-controller;
			#gpio-cells = <2>;
		};

		sfrbu: sfr@e0008000 {
			compatible = "microchip,sama7g5-sfrbu", "atmel,sama5d2-sfrbu", "syscon";
			reg = <0xe0008000 0x20>;
		};

		pinctrl: pinctrl@e0014000 {
			compatible = "microchip,sama7g5-gpio";
			reg = <0xe0014000 0x800>;
			interrupts = <GIC_SPI 11 IRQ_TYPE_LEVEL_HIGH>,
				<GIC_SPI 12 IRQ_TYPE_LEVEL_HIGH>,
				<GIC_SPI 13 IRQ_TYPE_LEVEL_HIGH>,
				<GIC_SPI 14 IRQ_TYPE_LEVEL_HIGH>,
				<GIC_SPI 15 IRQ_TYPE_LEVEL_HIGH>;
			clocks = <&pmc PMC_TYPE_PERIPHERAL 11>;

			pioA: pinctrl_default {
				interrupt-controller;
				#interrupt-cells = <2>;
				gpio-controller;
				#gpio-cells = <2>;
				compatible = "microchip,sama7g5-pinctrl";
			};
		};

=======

		ebi: ebi@40000000 {
			compatible = "atmel,sama5d3-ebi";
			#address-cells = <2>;
			#size-cells = <1>;
			atmel,smc = <&hsmc>;
			reg = <0x40000000 0x20000000>;
			ranges = <0x0 0x0 0x40000000 0x8000000
				  0x1 0x0 0x48000000 0x8000000
				  0x2 0x0 0x50000000 0x8000000
				  0x3 0x0 0x58000000 0x8000000>;
			clocks = <&pmc PMC_TYPE_CORE 13>; /* PMC_MCK1 */
			status = "disabled";

			nand_controller: nand-controller {
				compatible = "atmel,sama5d3-nand-controller";
				atmel,nfc-sram = <&nfc_sram>;
				atmel,nfc-io = <&nfc_io>;
				ecc-engine = <&pmecc>;
				#address-cells = <2>;
				#size-cells = <1>;
				ranges;
				status = "disabled";
			};
		};

		securam: securam@e0000000 {
			compatible = "microchip,sama7g5-securam", "atmel,sama5d2-securam", "mmio-sram";
			reg = <0xe0000000 0x4000>;
			clocks = <&pmc PMC_TYPE_PERIPHERAL 18>;
			#address-cells = <1>;
			#size-cells = <1>;
			ranges = <0 0xe0000000 0x4000>;
			no-memory-wc;
		};

		secumod: secumod@e0004000 {
			compatible = "microchip,sama7g5-secumod", "atmel,sama5d2-secumod", "syscon";
			reg = <0xe0004000 0x4000>;
			gpio-controller;
			#gpio-cells = <2>;
		};

		sfrbu: sfr@e0008000 {
			compatible = "microchip,sama7g5-sfrbu", "atmel,sama5d2-sfrbu", "syscon";
			reg = <0xe0008000 0x20>;
		};

		pioA: pinctrl@e0014000 {
			compatible = "microchip,sama7g5-pinctrl";
			reg = <0xe0014000 0x800>;
			interrupts = <GIC_SPI 11 IRQ_TYPE_LEVEL_HIGH>,
				<GIC_SPI 12 IRQ_TYPE_LEVEL_HIGH>,
				<GIC_SPI 13 IRQ_TYPE_LEVEL_HIGH>,
				<GIC_SPI 14 IRQ_TYPE_LEVEL_HIGH>,
				<GIC_SPI 15 IRQ_TYPE_LEVEL_HIGH>;
			interrupt-controller;
			#interrupt-cells = <2>;
			gpio-controller;
			#gpio-cells = <2>;
			clocks = <&pmc PMC_TYPE_PERIPHERAL 11>;
		};

>>>>>>> 0f33f6e4
		pmc: pmc@e0018000 {
			compatible = "microchip,sama7g5-pmc", "syscon";
			reg = <0xe0018000 0x200>;
			interrupts = <GIC_SPI 10 IRQ_TYPE_LEVEL_HIGH>;
			#clock-cells = <2>;
			clocks = <&clk32k 1>, <&clk32k 0>, <&main_xtal>, <&main_rc>;
			clock-names = "td_slck", "md_slck", "main_xtal", "main_rc";
		};
<<<<<<< HEAD

		shdwc: shdwc@e001d010 {
			compatible = "microchip,sama7g5-shdwc", "syscon";
			reg = <0xe001d010 0x10>;
			clocks = <&clk32k 0>;
			#address-cells = <1>;
			#size-cells = <0>;
			atmel,wakeup-rtc-timer;
			atmel,wakeup-rtt-timer;
			status = "disabled";
		};

		rtt: rtt@e001d020 {
=======

		reset_controller: reset-controller@e001d000 {
			compatible = "microchip,sama7g5-rstc";
			reg = <0xe001d000 0xc>, <0xe001d0e4 0x4>;
			#reset-cells = <1>;
			clocks = <&clk32k 0>;
		};

		shdwc: shdwc@e001d010 {
			compatible = "microchip,sama7g5-shdwc", "syscon";
			reg = <0xe001d010 0x10>;
			clocks = <&clk32k 0>;
			#address-cells = <1>;
			#size-cells = <0>;
			atmel,wakeup-rtc-timer;
			atmel,wakeup-rtt-timer;
			status = "disabled";
		};

		rtt: rtc@e001d020 {
>>>>>>> 0f33f6e4
			compatible = "microchip,sama7g5-rtt", "microchip,sam9x60-rtt", "atmel,at91sam9260-rtt";
			reg = <0xe001d020 0x30>;
			interrupts = <GIC_SPI 8 IRQ_TYPE_LEVEL_HIGH>;
			clocks = <&clk32k 0>;
		};

		clk32k: clock-controller@e001d050 {
			compatible = "microchip,sama7g5-sckc", "microchip,sam9x60-sckc";
			reg = <0xe001d050 0x4>;
			clocks = <&slow_rc_osc>, <&slow_xtal>;
			#clock-cells = <1>;
		};

		gpbr: gpbr@e001d060 {
			compatible = "microchip,sama7g5-gpbr", "syscon";
			reg = <0xe001d060 0x48>;
		};

		rtc: rtc@e001d0a8 {
			compatible = "microchip,sama7g5-rtc", "microchip,sam9x60-rtc";
			reg = <0xe001d0a8 0x30>;
			interrupts = <GIC_SPI 7 IRQ_TYPE_LEVEL_HIGH>;
			clocks = <&clk32k 1>;
		};

		ps_wdt: watchdog@e001d180 {
			compatible = "microchip,sama7g5-wdt";
			reg = <0xe001d180 0x24>;
			interrupts = <GIC_SPI 2 IRQ_TYPE_LEVEL_HIGH>;
			clocks = <&clk32k 0>;
		};

		chipid@e0020000 {
			compatible = "microchip,sama7g5-chipid";
			reg = <0xe0020000 0x8>;
		};

		tcb1: timer@e0800000 {
			compatible = "atmel,sama5d2-tcb", "simple-mfd", "syscon";
			#address-cells = <1>;
			#size-cells = <0>;
			reg = <0xe0800000 0x100>;
			interrupts = <GIC_SPI 91 IRQ_TYPE_LEVEL_HIGH>, <GIC_SPI 92 IRQ_TYPE_LEVEL_HIGH>, <GIC_SPI 93 IRQ_TYPE_LEVEL_HIGH>;
			clocks = <&pmc PMC_TYPE_PERIPHERAL 91>, <&pmc PMC_TYPE_PERIPHERAL 92>, <&pmc PMC_TYPE_PERIPHERAL 93>, <&clk32k 1>;
			clock-names = "t0_clk", "t1_clk", "t2_clk", "slow_clk";
		};

		hsmc: hsmc@e0808000 {
			compatible = "atmel,sama5d2-smc", "syscon", "simple-mfd";
			reg = <0xe0808000 0x1000>;
			interrupts = <GIC_SPI 21 IRQ_TYPE_LEVEL_HIGH>;
			clocks = <&pmc PMC_TYPE_PERIPHERAL 21>;
			#address-cells = <1>;
			#size-cells = <1>;
			ranges;

			pmecc: ecc-engine@e0808070 {
				compatible = "atmel,sama5d2-pmecc";
				reg = <0xe0808070 0x490>,
				      <0xe0808500 0x200>;
			};
		};

		qspi0: spi@e080c000 {
			compatible = "microchip,sama7g5-ospi";
			reg = <0xe080c000 0x400>, <0x20000000 0x10000000>;
			reg-names = "qspi_base", "qspi_mmap";
			interrupts = <GIC_SPI 78 IRQ_TYPE_LEVEL_HIGH>;
			dmas = <&dma0 AT91_XDMAC_DT_PERID(41)>,
			       <&dma0 AT91_XDMAC_DT_PERID(40)>;
			dma-names = "tx", "rx";
			clocks = <&pmc PMC_TYPE_PERIPHERAL 78>, <&pmc PMC_TYPE_GCK 78>;
			clock-names = "pclk", "gclk";
			assigned-clocks = <&pmc PMC_TYPE_GCK 78>;
			assigned-clock-parents = <&pmc PMC_TYPE_CORE 10>; /* sys pll div. */
			#address-cells = <1>;
			#size-cells = <0>;
			status = "disabled";
		};

		qspi1: spi@e0810000 {
			compatible = "microchip,sama7g5-qspi";
			reg = <0xe0810000 0x400>, <0x30000000 0x10000000>;
			reg-names = "qspi_base", "qspi_mmap";
			interrupts = <GIC_SPI 79 IRQ_TYPE_LEVEL_HIGH>;
			dmas = <&dma0 AT91_XDMAC_DT_PERID(43)>,
			       <&dma0 AT91_XDMAC_DT_PERID(42)>;
			dma-names = "tx", "rx";
			clocks = <&pmc PMC_TYPE_PERIPHERAL 79>, <&pmc PMC_TYPE_GCK 79>;
			clock-names = "pclk", "gclk";
			assigned-clocks = <&pmc PMC_TYPE_GCK 79>;
			assigned-clock-parents = <&pmc PMC_TYPE_CORE 10>; /* sys pll div. */
			#address-cells = <1>;
			#size-cells = <0>;
			status = "disabled";
		};

		can0: can@e0828000 {
			compatible = "bosch,m_can";
			reg = <0xe0828000 0x100>, <0x100000 0x7800>;
			reg-names = "m_can", "message_ram";
			interrupts = <GIC_SPI 61 IRQ_TYPE_LEVEL_HIGH
				      GIC_SPI 123 IRQ_TYPE_LEVEL_HIGH>;
			interrupt-names = "int0", "int1";
			clocks = <&pmc PMC_TYPE_PERIPHERAL 61>, <&pmc PMC_TYPE_GCK 61>;
			clock-names = "hclk", "cclk";
			assigned-clocks = <&pmc PMC_TYPE_GCK 61>;
			assigned-clock-parents = <&pmc PMC_TYPE_CORE 10>; /* sys pll div */
			assigned-clock-rates = <40000000>;
			bosch,mram-cfg = <0x3400 0 0 64 0 0 32 32>;
			status = "disabled";
		};

		can1: can@e082c000 {
			compatible = "bosch,m_can";
			reg = <0xe082c000 0x100>, <0x100000 0xbc00>;
			reg-names = "m_can", "message_ram";
			interrupts = <GIC_SPI 62 IRQ_TYPE_LEVEL_HIGH
				      GIC_SPI 124 IRQ_TYPE_LEVEL_HIGH>;
			interrupt-names = "int0", "int1";
			clocks = <&pmc PMC_TYPE_PERIPHERAL 62>, <&pmc PMC_TYPE_GCK 62>;
			clock-names = "hclk", "cclk";
			assigned-clocks = <&pmc PMC_TYPE_GCK 62>;
			assigned-clock-parents = <&pmc PMC_TYPE_CORE 10>; /* sys pll div */
			assigned-clock-rates = <40000000>;
			bosch,mram-cfg = <0x7800 0 0 64 0 0 32 32>;
			status = "disabled";
		};

		can2: can@e0830000 {
			compatible = "bosch,m_can";
			reg = <0xe0830000 0x100>, <0x100000 0x10000>;
			reg-names = "m_can", "message_ram";
			interrupts = <GIC_SPI 63 IRQ_TYPE_LEVEL_HIGH
				      GIC_SPI 125 IRQ_TYPE_LEVEL_HIGH>;
			interrupt-names = "int0", "int1";
			clocks = <&pmc PMC_TYPE_PERIPHERAL 63>, <&pmc PMC_TYPE_GCK 63>;
			clock-names = "hclk", "cclk";
			assigned-clocks = <&pmc PMC_TYPE_GCK 63>;
			assigned-clock-parents = <&pmc PMC_TYPE_CORE 10>; /* sys pll div */
			assigned-clock-rates = <40000000>;
			bosch,mram-cfg = <0xbc00 0 0 64 0 0 32 32>;
			status = "disabled";
		};

		can3: can@e0834000 {
			compatible = "bosch,m_can";
			reg = <0xe0834000 0x100>, <0x110000 0x4400>;
			reg-names = "m_can", "message_ram";
			interrupts = <GIC_SPI 64 IRQ_TYPE_LEVEL_HIGH
				      GIC_SPI 126 IRQ_TYPE_LEVEL_HIGH>;
			interrupt-names = "int0", "int1";
			clocks = <&pmc PMC_TYPE_PERIPHERAL 64>, <&pmc PMC_TYPE_GCK 64>;
			clock-names = "hclk", "cclk";
			assigned-clocks = <&pmc PMC_TYPE_GCK 64>;
			assigned-clock-parents = <&pmc PMC_TYPE_CORE 10>; /* sys pll div */
			assigned-clock-rates = <40000000>;
			bosch,mram-cfg = <0x0 0 0 64 0 0 32 32>;
			status = "disabled";
		};

		can4: can@e0838000 {
			compatible = "bosch,m_can";
			reg = <0xe0838000 0x100>, <0x110000 0x8800>;
			reg-names = "m_can", "message_ram";
			interrupts = <GIC_SPI 65 IRQ_TYPE_LEVEL_HIGH
				      GIC_SPI 127 IRQ_TYPE_LEVEL_HIGH>;
			interrupt-names = "int0", "int1";
			clocks = <&pmc PMC_TYPE_PERIPHERAL 65>, <&pmc PMC_TYPE_GCK 65>;
			clock-names = "hclk", "cclk";
			assigned-clocks = <&pmc PMC_TYPE_GCK 65>;
			assigned-clock-parents = <&pmc PMC_TYPE_CORE 10>; /* sys pll div */
			assigned-clock-rates = <40000000>;
			bosch,mram-cfg = <0x4400 0 0 64 0 0 32 32>;
			status = "disabled";
		};

		can5: can@e083c000 {
			compatible = "bosch,m_can";
			reg = <0xe083c000 0x100>, <0x110000 0xcc00>;
			reg-names = "m_can", "message_ram";
			interrupts = <GIC_SPI 66 IRQ_TYPE_LEVEL_HIGH
				      GIC_SPI 128 IRQ_TYPE_LEVEL_HIGH>;
			interrupt-names = "int0", "int1";
			clocks = <&pmc PMC_TYPE_PERIPHERAL 66>, <&pmc PMC_TYPE_GCK 66>;
			clock-names = "hclk", "cclk";
			assigned-clocks = <&pmc PMC_TYPE_GCK 66>;
			assigned-clock-parents = <&pmc PMC_TYPE_CORE 10>; /* sys pll div */
			assigned-clock-rates = <40000000>;
			bosch,mram-cfg = <0x8800 0 0 64 0 0 32 32>;
			status = "disabled";
		};

		adc: adc@e1000000 {
			compatible = "microchip,sama7g5-adc";
			reg = <0xe1000000 0x200>;
			interrupts = <GIC_SPI 26 IRQ_TYPE_LEVEL_HIGH>;
			clocks = <&pmc PMC_TYPE_GCK 26>;
			assigned-clocks = <&pmc PMC_TYPE_GCK 26>;
			assigned-clock-rates = <100000000>;
			clock-names = "adc_clk";
			dmas = <&dma0 AT91_XDMAC_DT_PERID(0)>;
			dma-names = "rx";
			atmel,min-sample-rate-hz = <200000>;
			atmel,max-sample-rate-hz = <20000000>;
			atmel,startup-time-ms = <4>;
			status = "disabled";
		};

		sdmmc0: mmc@e1204000 {
			compatible = "microchip,sama7g5-sdhci", "microchip,sam9x60-sdhci";
			reg = <0xe1204000 0x4000>;
			interrupts = <GIC_SPI 80 IRQ_TYPE_LEVEL_HIGH>;
			clocks = <&pmc PMC_TYPE_PERIPHERAL 80>, <&pmc PMC_TYPE_GCK 80>;
			clock-names = "hclock", "multclk";
			assigned-clock-parents = <&pmc PMC_TYPE_CORE 10>; /* sys pll div. */
			assigned-clocks = <&pmc PMC_TYPE_GCK 80>;
			assigned-clock-rates = <200000000>;
			microchip,sdcal-inverted;
			status = "disabled";
		};

		sdmmc1: mmc@e1208000 {
			compatible = "microchip,sama7g5-sdhci", "microchip,sam9x60-sdhci";
			reg = <0xe1208000 0x4000>;
			interrupts = <GIC_SPI 81 IRQ_TYPE_LEVEL_HIGH>;
			clocks = <&pmc PMC_TYPE_PERIPHERAL 81>, <&pmc PMC_TYPE_GCK 81>;
			clock-names = "hclock", "multclk";
			assigned-clock-parents = <&pmc PMC_TYPE_CORE 10>; /* sys pll div. */
			assigned-clocks = <&pmc PMC_TYPE_GCK 81>;
			assigned-clock-rates = <200000000>;
			microchip,sdcal-inverted;
			status = "disabled";
		};

		sdmmc2: mmc@e120c000 {
			compatible = "microchip,sama7g5-sdhci", "microchip,sam9x60-sdhci";
			reg = <0xe120c000 0x4000>;
			interrupts = <GIC_SPI 82 IRQ_TYPE_LEVEL_HIGH>;
			clocks = <&pmc PMC_TYPE_PERIPHERAL 82>, <&pmc PMC_TYPE_GCK 82>;
			clock-names = "hclock", "multclk";
			assigned-clock-parents = <&pmc PMC_TYPE_CORE 10>; /* sys pll div */
			assigned-clocks = <&pmc PMC_TYPE_GCK 82>;
			assigned-clock-rates = <200000000>;
			microchip,sdcal-inverted;
			status = "disabled";
		};

		pwm: pwm@e1604000 {
			compatible = "microchip,sama7g5-pwm", "atmel,sama5d2-pwm";
			reg = <0xe1604000 0x4000>;
			interrupts = <GIC_SPI 77 IRQ_TYPE_LEVEL_HIGH>;
			#pwm-cells = <3>;
			clocks = <&pmc PMC_TYPE_PERIPHERAL 77>;
			status = "disabled";
		};

<<<<<<< HEAD
=======
		pdmc0: sound@e1608000 {
			compatible = "microchip,sama7g5-pdmc";
			reg = <0xe1608000 0x1000>;
			interrupts = <GIC_SPI 68 IRQ_TYPE_LEVEL_HIGH>;
			#sound-dai-cells = <0>;
			dmas = <&dma0 AT91_XDMAC_DT_PERID(37)>;
			dma-names = "rx";
			clocks = <&pmc PMC_TYPE_PERIPHERAL 68>, <&pmc PMC_TYPE_GCK 68>;
			clock-names = "pclk", "gclk";
			status = "disabled";
		};

		pdmc1: sound@e160c000 {
			compatible = "microchip,sama7g5-pdmc";
			reg = <0xe160c000 0x1000>;
			interrupts = <GIC_SPI 69 IRQ_TYPE_LEVEL_HIGH>;
			#sound-dai-cells = <0>;
			dmas = <&dma0 AT91_XDMAC_DT_PERID(38)>;
			dma-names = "rx";
			clocks = <&pmc PMC_TYPE_PERIPHERAL 69>, <&pmc PMC_TYPE_GCK 69>;
			clock-names = "pclk", "gclk";
			status = "disabled";
		};

>>>>>>> 0f33f6e4
		spdifrx: spdifrx@e1614000 {
			#sound-dai-cells = <0>;
			compatible = "microchip,sama7g5-spdifrx";
			reg = <0xe1614000 0x4000>;
			interrupts = <GIC_SPI 84 IRQ_TYPE_LEVEL_HIGH>;
			dmas = <&dma0 AT91_XDMAC_DT_PERID(49)>;
			dma-names = "rx";
			clocks = <&pmc PMC_TYPE_PERIPHERAL 84>, <&pmc PMC_TYPE_GCK 84>;
			clock-names = "pclk", "gclk";
			status = "disabled";
		};

		spdiftx: spdiftx@e1618000 {
			#sound-dai-cells = <0>;
			compatible = "microchip,sama7g5-spdiftx";
			reg = <0xe1618000 0x4000>;
			interrupts = <GIC_SPI 85 IRQ_TYPE_LEVEL_HIGH>;
			dmas = <&dma0 AT91_XDMAC_DT_PERID(50)>;
			dma-names = "tx";
			clocks = <&pmc PMC_TYPE_PERIPHERAL 85>, <&pmc PMC_TYPE_GCK 85>;
			clock-names = "pclk", "gclk";
		};

		i2s0: i2s@e161c000 {
			compatible = "microchip,sama7g5-i2smcc";
			#sound-dai-cells = <0>;
			reg = <0xe161c000 0x4000>;
			interrupts = <GIC_SPI 57 IRQ_TYPE_LEVEL_HIGH>;
			dmas = <&dma0 AT91_XDMAC_DT_PERID(34)>, <&dma0 AT91_XDMAC_DT_PERID(33)>;
			dma-names = "tx", "rx";
			clocks = <&pmc PMC_TYPE_PERIPHERAL 57>, <&pmc PMC_TYPE_GCK 57>;
			clock-names = "pclk", "gclk";
			status = "disabled";
		};

		i2s1: i2s@e1620000 {
			compatible = "microchip,sama7g5-i2smcc";
			#sound-dai-cells = <0>;
			reg = <0xe1620000 0x4000>;
			interrupts = <GIC_SPI 58 IRQ_TYPE_LEVEL_HIGH>;
			dmas = <&dma0 AT91_XDMAC_DT_PERID(36)>, <&dma0 AT91_XDMAC_DT_PERID(35)>;
			dma-names = "tx", "rx";
			clocks = <&pmc PMC_TYPE_PERIPHERAL 58>, <&pmc PMC_TYPE_GCK 58>;
			clock-names = "pclk", "gclk";
			status = "disabled";
		};

<<<<<<< HEAD
=======
		sfr: sfr@e1624000 {
			compatible = "microchip,sama7g5-sfr", "syscon";
			reg = <0xe1624000 0x4000>;
		};

>>>>>>> 0f33f6e4
		eic: interrupt-controller@e1628000 {
			compatible = "microchip,sama7g5-eic";
			reg = <0xe1628000 0xec>;
			interrupt-parent = <&gic>;
			interrupt-controller;
			#interrupt-cells = <2>;
			interrupts = <GIC_SPI 153 IRQ_TYPE_LEVEL_HIGH>,
				     <GIC_SPI 154 IRQ_TYPE_LEVEL_HIGH>;
			clocks = <&pmc PMC_TYPE_PERIPHERAL 37>;
			clock-names = "pclk";
			status = "disabled";
		};

		pit64b0: timer@e1800000 {
			compatible = "microchip,sama7g5-pit64b", "microchip,sam9x60-pit64b";
			reg = <0xe1800000 0x4000>;
			interrupts = <GIC_SPI 70 IRQ_TYPE_LEVEL_HIGH>;
			clocks = <&pmc PMC_TYPE_PERIPHERAL 70>, <&pmc PMC_TYPE_GCK 70>;
			clock-names = "pclk", "gclk";
		};

		pit64b1: timer@e1804000 {
			compatible = "microchip,sama7g5-pit64b", "microchip,sam9x60-pit64b";
			reg = <0xe1804000 0x4000>;
			interrupts = <GIC_SPI 71 IRQ_TYPE_LEVEL_HIGH>;
			clocks = <&pmc PMC_TYPE_PERIPHERAL 71>, <&pmc PMC_TYPE_GCK 71>;
			clock-names = "pclk", "gclk";
		};

		aes: crypto@e1810000 {
			compatible = "atmel,at91sam9g46-aes";
			reg = <0xe1810000 0x100>;
			interrupts = <GIC_SPI 27 IRQ_TYPE_LEVEL_HIGH>;
			clocks = <&pmc PMC_TYPE_PERIPHERAL 27>;
			clock-names = "aes_clk";
			dmas = <&dma0 AT91_XDMAC_DT_PERID(1)>,
			       <&dma0 AT91_XDMAC_DT_PERID(2)>;
			dma-names = "tx", "rx";
		};

		sha: crypto@e1814000 {
			compatible = "atmel,at91sam9g46-sha";
			reg = <0xe1814000 0x100>;
			interrupts = <GIC_SPI 83 IRQ_TYPE_LEVEL_HIGH>;
			clocks = <&pmc PMC_TYPE_PERIPHERAL 83>;
			clock-names = "sha_clk";
			dmas = <&dma0 AT91_XDMAC_DT_PERID(48)>;
			dma-names = "tx";
		};

		flx0: flexcom@e1818000 {
			compatible = "atmel,sama5d2-flexcom";
			reg = <0xe1818000 0x200>;
			clocks = <&pmc PMC_TYPE_PERIPHERAL 38>;
			#address-cells = <1>;
			#size-cells = <1>;
			ranges = <0x0 0xe1818000 0x800>;
			status = "disabled";

			uart0: serial@200 {
				compatible = "atmel,at91sam9260-usart";
				reg = <0x200 0x200>;
<<<<<<< HEAD
=======
				atmel,usart-mode = <AT91_USART_MODE_SERIAL>;
>>>>>>> 0f33f6e4
				interrupts = <GIC_SPI 38 IRQ_TYPE_LEVEL_HIGH>;
				clocks = <&pmc PMC_TYPE_PERIPHERAL 38>;
				clock-names = "usart";
				dmas = <&dma1 AT91_XDMAC_DT_PERID(6)>,
					<&dma1 AT91_XDMAC_DT_PERID(5)>;
				dma-names = "tx", "rx";
				atmel,use-dma-rx;
				atmel,use-dma-tx;
				status = "disabled";
			};
		};

		flx1: flexcom@e181c000 {
			compatible = "atmel,sama5d2-flexcom";
			reg = <0xe181c000 0x200>;
			clocks = <&pmc PMC_TYPE_PERIPHERAL 39>;
			#address-cells = <1>;
			#size-cells = <1>;
			ranges = <0x0 0xe181c000 0x800>;
			status = "disabled";

			i2c1: i2c@600 {
				compatible = "microchip,sama7g5-i2c", "microchip,sam9x60-i2c";
				reg = <0x600 0x200>;
				interrupts = <GIC_SPI 39 IRQ_TYPE_LEVEL_HIGH>;
				#address-cells = <1>;
				#size-cells = <0>;
				clocks = <&pmc PMC_TYPE_PERIPHERAL 39>;
				atmel,fifo-size = <32>;
<<<<<<< HEAD
				dmas = <&dma0 AT91_XDMAC_DT_PERID(7)>,
					<&dma0 AT91_XDMAC_DT_PERID(8)>;
				dma-names = "rx", "tx";
=======
				dmas = <&dma0 AT91_XDMAC_DT_PERID(8)>,
					<&dma0 AT91_XDMAC_DT_PERID(7)>;
				dma-names = "tx", "rx";
>>>>>>> 0f33f6e4
				status = "disabled";
			};
		};

		flx3: flexcom@e1824000 {
			compatible = "atmel,sama5d2-flexcom";
			reg = <0xe1824000 0x200>;
			clocks = <&pmc PMC_TYPE_PERIPHERAL 41>;
			#address-cells = <1>;
			#size-cells = <1>;
			ranges = <0x0 0xe1824000 0x800>;
			status = "disabled";

			uart3: serial@200 {
				compatible = "atmel,at91sam9260-usart";
				reg = <0x200 0x200>;
<<<<<<< HEAD
=======
				atmel,usart-mode = <AT91_USART_MODE_SERIAL>;
>>>>>>> 0f33f6e4
				interrupts = <GIC_SPI 41 IRQ_TYPE_LEVEL_HIGH>;
				clocks = <&pmc PMC_TYPE_PERIPHERAL 41>;
				clock-names = "usart";
				dmas = <&dma1 AT91_XDMAC_DT_PERID(12)>,
					<&dma1 AT91_XDMAC_DT_PERID(11)>;
				dma-names = "tx", "rx";
				atmel,use-dma-rx;
				atmel,use-dma-tx;
				status = "disabled";
			};
		};

		trng: rng@e2010000 {
			compatible = "microchip,sama7g5-trng", "atmel,at91sam9g45-trng";
			reg = <0xe2010000 0x100>;
			interrupts = <GIC_SPI 97 IRQ_TYPE_LEVEL_HIGH>;
			clocks = <&pmc PMC_TYPE_PERIPHERAL 97>;
			status = "disabled";
		};

		tdes: crypto@e2014000 {
			compatible = "atmel,at91sam9g46-tdes";
			reg = <0xe2014000 0x100>;
			interrupts = <GIC_SPI 96 IRQ_TYPE_LEVEL_HIGH>;
			clocks = <&pmc PMC_TYPE_PERIPHERAL 96>;
			clock-names = "tdes_clk";
			dmas = <&dma0 AT91_XDMAC_DT_PERID(54)>,
			       <&dma0 AT91_XDMAC_DT_PERID(53)>;
			dma-names = "tx", "rx";
		};

		flx4: flexcom@e2018000 {
			compatible = "atmel,sama5d2-flexcom";
			reg = <0xe2018000 0x200>;
			clocks = <&pmc PMC_TYPE_PERIPHERAL 42>;
			#address-cells = <1>;
			#size-cells = <1>;
			ranges = <0x0 0xe2018000 0x800>;
			status = "disabled";

			uart4: serial@200 {
				compatible = "atmel,at91sam9260-usart";
				reg = <0x200 0x200>;
<<<<<<< HEAD
=======
				atmel,usart-mode = <AT91_USART_MODE_SERIAL>;
>>>>>>> 0f33f6e4
				interrupts = <GIC_SPI 42 IRQ_TYPE_LEVEL_HIGH>;
				clocks = <&pmc PMC_TYPE_PERIPHERAL 42>;
				clock-names = "usart";
				dmas = <&dma1 AT91_XDMAC_DT_PERID(14)>,
					<&dma1 AT91_XDMAC_DT_PERID(13)>;
				dma-names = "tx", "rx";
				atmel,use-dma-rx;
				atmel,use-dma-tx;
				atmel,fifo-size = <16>;
				status = "disabled";
			};
		};
<<<<<<< HEAD

		flx7: flexcom@e2024000 {
			compatible = "atmel,sama5d2-flexcom";
			reg = <0xe2024000 0x200>;
			clocks = <&pmc PMC_TYPE_PERIPHERAL 45>;
			#address-cells = <1>;
			#size-cells = <1>;
			ranges = <0x0 0xe2024000 0x800>;
			status = "disabled";

			uart7: serial@200 {
				compatible = "atmel,at91sam9260-usart";
				reg = <0x200 0x200>;
=======

		flx7: flexcom@e2024000 {
			compatible = "atmel,sama5d2-flexcom";
			reg = <0xe2024000 0x200>;
			clocks = <&pmc PMC_TYPE_PERIPHERAL 45>;
			#address-cells = <1>;
			#size-cells = <1>;
			ranges = <0x0 0xe2024000 0x800>;
			status = "disabled";

			uart7: serial@200 {
				compatible = "atmel,at91sam9260-usart";
				reg = <0x200 0x200>;
				atmel,usart-mode = <AT91_USART_MODE_SERIAL>;
>>>>>>> 0f33f6e4
				interrupts = <GIC_SPI 45 IRQ_TYPE_LEVEL_HIGH>;
				clocks = <&pmc PMC_TYPE_PERIPHERAL 45>;
				clock-names = "usart";
				dmas = <&dma1 AT91_XDMAC_DT_PERID(20)>,
					<&dma1 AT91_XDMAC_DT_PERID(19)>;
				dma-names = "tx", "rx";
				atmel,use-dma-rx;
				atmel,use-dma-tx;
				atmel,fifo-size = <16>;
				status = "disabled";
			};
		};

		gmac0: ethernet@e2800000 {
			compatible = "cdns,sama7g5-gem";
			reg = <0xe2800000 0x1000>;
			interrupts = <GIC_SPI 51 IRQ_TYPE_LEVEL_HIGH
				      GIC_SPI 116 IRQ_TYPE_LEVEL_HIGH
				      GIC_SPI 117 IRQ_TYPE_LEVEL_HIGH
				      GIC_SPI 118 IRQ_TYPE_LEVEL_HIGH
				      GIC_SPI 119 IRQ_TYPE_LEVEL_HIGH
				      GIC_SPI 120 IRQ_TYPE_LEVEL_HIGH>;
			clocks = <&pmc PMC_TYPE_PERIPHERAL 51>, <&pmc PMC_TYPE_PERIPHERAL 51>, <&pmc PMC_TYPE_GCK 51>, <&pmc PMC_TYPE_GCK 53>;
			clock-names = "pclk", "hclk", "tx_clk", "tsu_clk";
			assigned-clocks = <&pmc PMC_TYPE_GCK 51>;
			assigned-clock-parents = <&pmc PMC_TYPE_CORE 21>; /* eth pll div. */
			assigned-clock-rates = <125000000>;
			status = "disabled";
		};

		gmac1: ethernet@e2804000 {
			compatible = "cdns,sama7g5-emac";
			reg = <0xe2804000 0x1000>;
			interrupts = <GIC_SPI 52 IRQ_TYPE_LEVEL_HIGH
				      GIC_SPI 121 IRQ_TYPE_LEVEL_HIGH>;
			clocks = <&pmc PMC_TYPE_PERIPHERAL 52>, <&pmc PMC_TYPE_PERIPHERAL 52>;
			clock-names = "pclk", "hclk";
			status = "disabled";
		};

		dma0: dma-controller@e2808000 {
			compatible = "microchip,sama7g5-dma";
			reg = <0xe2808000 0x1000>;
			interrupts = <GIC_SPI 112 IRQ_TYPE_LEVEL_HIGH>;
			#dma-cells = <1>;
			clocks = <&pmc PMC_TYPE_PERIPHERAL 22>;
			clock-names = "dma_clk";
			status = "disabled";
		};

		dma1: dma-controller@e280c000 {
			compatible = "microchip,sama7g5-dma";
			reg = <0xe280c000 0x1000>;
			interrupts = <GIC_SPI 113 IRQ_TYPE_LEVEL_HIGH>;
			#dma-cells = <1>;
			clocks = <&pmc PMC_TYPE_PERIPHERAL 23>;
			clock-names = "dma_clk";
			status = "disabled";
		};

		/* Place dma2 here despite it's address */
		dma2: dma-controller@e1200000 {
			compatible = "microchip,sama7g5-dma";
			reg = <0xe1200000 0x1000>;
			interrupts = <GIC_SPI 114 IRQ_TYPE_LEVEL_HIGH>;
			#dma-cells = <1>;
			clocks = <&pmc PMC_TYPE_PERIPHERAL 24>;
			clock-names = "dma_clk";
			dma-requests = <0>;
			status = "disabled";
		};

		tcb0: timer@e2814000 {
			compatible = "atmel,sama5d2-tcb", "simple-mfd", "syscon";
			#address-cells = <1>;
			#size-cells = <0>;
			reg = <0xe2814000 0x100>;
			interrupts = <GIC_SPI 88 IRQ_TYPE_LEVEL_HIGH>, <GIC_SPI 89 IRQ_TYPE_LEVEL_HIGH>, <GIC_SPI 90 IRQ_TYPE_LEVEL_HIGH>;
			clocks = <&pmc PMC_TYPE_PERIPHERAL 88>, <&pmc PMC_TYPE_PERIPHERAL 89>, <&pmc PMC_TYPE_PERIPHERAL 90>, <&clk32k 1>;
			clock-names = "t0_clk", "t1_clk", "t2_clk", "slow_clk";
		};

		flx8: flexcom@e2818000 {
			compatible = "atmel,sama5d2-flexcom";
			reg = <0xe2818000 0x200>;
			clocks = <&pmc PMC_TYPE_PERIPHERAL 46>;
			#address-cells = <1>;
			#size-cells = <1>;
			ranges = <0x0 0xe2818000 0x800>;
			status = "disabled";

			i2c8: i2c@600 {
				compatible = "microchip,sama7g5-i2c", "microchip,sam9x60-i2c";
				reg = <0x600 0x200>;
				interrupts = <GIC_SPI 46 IRQ_TYPE_LEVEL_HIGH>;
				#address-cells = <1>;
				#size-cells = <0>;
				clocks = <&pmc PMC_TYPE_PERIPHERAL 46>;
				atmel,fifo-size = <32>;
<<<<<<< HEAD
				dmas = <&dma0 AT91_XDMAC_DT_PERID(21)>,
					<&dma0 AT91_XDMAC_DT_PERID(22)>;
				dma-names = "rx", "tx";
=======
				dmas = <&dma0 AT91_XDMAC_DT_PERID(22)>,
					<&dma0 AT91_XDMAC_DT_PERID(21)>;
				dma-names = "tx", "rx";
>>>>>>> 0f33f6e4
				status = "disabled";
			};
		};

		flx9: flexcom@e281c000 {
			compatible = "atmel,sama5d2-flexcom";
			reg = <0xe281c000 0x200>;
			clocks = <&pmc PMC_TYPE_PERIPHERAL 47>;
			#address-cells = <1>;
			#size-cells = <1>;
			ranges = <0x0 0xe281c000 0x800>;
			status = "disabled";

			i2c9: i2c@600 {
				compatible = "microchip,sama7g5-i2c", "microchip,sam9x60-i2c";
				reg = <0x600 0x200>;
				interrupts = <GIC_SPI 47 IRQ_TYPE_LEVEL_HIGH>;
				#address-cells = <1>;
				#size-cells = <0>;
				clocks = <&pmc PMC_TYPE_PERIPHERAL 47>;
				atmel,fifo-size = <32>;
<<<<<<< HEAD
				dmas = <&dma0 AT91_XDMAC_DT_PERID(23)>,
					<&dma0 AT91_XDMAC_DT_PERID(24)>;
				dma-names = "rx", "tx";
=======
				dmas = <&dma0 AT91_XDMAC_DT_PERID(24)>,
					<&dma0 AT91_XDMAC_DT_PERID(23)>;
				dma-names = "tx", "rx";
>>>>>>> 0f33f6e4
				status = "disabled";
			};
		};

		flx11: flexcom@e2824000 {
			compatible = "atmel,sama5d2-flexcom";
			reg = <0xe2824000 0x200>;
			clocks = <&pmc PMC_TYPE_PERIPHERAL 49>;
			#address-cells = <1>;
			#size-cells = <1>;
			ranges = <0x0 0xe2824000 0x800>;
			status = "disabled";

			spi11: spi@400 {
				compatible = "atmel,at91rm9200-spi";
				reg = <0x400 0x200>;
				interrupts = <GIC_SPI 49 IRQ_TYPE_LEVEL_HIGH>;
				clocks = <&pmc PMC_TYPE_PERIPHERAL 49>;
				clock-names = "spi_clk";
				#address-cells = <1>;
				#size-cells = <0>;
				atmel,fifo-size = <32>;
<<<<<<< HEAD
				dmas = <&dma0 AT91_XDMAC_DT_PERID(27)>,
					    <&dma0 AT91_XDMAC_DT_PERID(28)>;
				dma-names = "rx", "tx";
=======
				dmas = <&dma0 AT91_XDMAC_DT_PERID(28)>,
					    <&dma0 AT91_XDMAC_DT_PERID(27)>;
				dma-names = "tx", "rx";
>>>>>>> 0f33f6e4
				status = "disabled";
			};
		};

		uddrc: uddrc@e3800000 {
			compatible = "microchip,sama7g5-uddrc";
			reg = <0xe3800000 0x4000>;
		};

		ddr3phy: ddr3phy@e3804000 {
			compatible = "microchip,sama7g5-ddr3phy";
			reg = <0xe3804000 0x1000>;
		};

		gic: interrupt-controller@e8c11000 {
			compatible = "arm,cortex-a7-gic";
			#interrupt-cells = <3>;
			#address-cells = <0>;
			interrupt-controller;
<<<<<<< HEAD
			interrupt-parent;
=======
>>>>>>> 0f33f6e4
			reg = <0xe8c11000 0x1000>,
				<0xe8c12000 0x2000>;
		};
	};
};<|MERGE_RESOLUTION|>--- conflicted
+++ resolved
@@ -15,12 +15,9 @@
 #include <dt-bindings/clk/at91.h>
 #include <dt-bindings/dma/at91.h>
 #include <dt-bindings/gpio/gpio.h>
-<<<<<<< HEAD
-=======
 #include <dt-bindings/mfd/at91-usart.h>
 #include <dt-bindings/reset/sama7g5-reset.h>
 #include <dt-bindings/clock/at91.h>
->>>>>>> 0f33f6e4
 
 / {
 	model = "Microchip SAMA7G5 family SoC";
@@ -39,10 +36,7 @@
 			reg = <0x0>;
 			clocks = <&pmc PMC_TYPE_CORE 8>, <&pmc PMC_TYPE_CORE 22>, <&main_xtal>;
 			clock-names = "cpu", "master", "xtal";
-<<<<<<< HEAD
-=======
 			operating-points-v2 = <&cpu_opp_table>;
->>>>>>> 0f33f6e4
 		};
 	};
 
@@ -111,11 +105,6 @@
 		};
 	};
 
-<<<<<<< HEAD
-	vddout25: fixed-regulator-vddout25 {
-		compatible = "regulator-fixed";
-
-=======
 	utmi_clk: utmi-clk {
 		compatible = "microchip,sama7g5-utmi-clk";
 		sfr-phandle = <&sfr>;
@@ -167,13 +156,11 @@
 	vddout25: fixed-regulator-vddout25 {
 		compatible = "regulator-fixed";
 
->>>>>>> 0f33f6e4
 		regulator-name = "VDDOUT25";
 		regulator-min-microvolt = <2500000>;
 		regulator-max-microvolt = <2500000>;
 		regulator-boot-on;
 		status = "disabled";
-<<<<<<< HEAD
 	};
 
 	ns_sram: sram@100000 {
@@ -184,25 +171,11 @@
 		ranges;
 	};
 
-=======
-	};
-
-	ns_sram: sram@100000 {
-		compatible = "mmio-sram";
-		#address-cells = <1>;
-		#size-cells = <1>;
-		reg = <0x100000 0x20000>;
-		ranges;
-	};
-
->>>>>>> 0f33f6e4
 	soc {
 		compatible = "simple-bus";
 		#address-cells = <1>;
 		#size-cells = <1>;
 		ranges;
-<<<<<<< HEAD
-=======
 
 		usb2: ohci@400000 {
 			compatible = "microchip,sama7g5-ohci", "usb-ohci";
@@ -221,7 +194,6 @@
 			clock-names = "usb_clk", "ehci_clk";
 			status = "disabled";
 		};
->>>>>>> 0f33f6e4
 
 		nfc_sram: sram@600000 {
 			compatible = "mmio-sram";
@@ -236,75 +208,6 @@
 			compatible = "atmel,sama5d3-nfc-io", "syscon";
 			reg = <0x10000000 0x8000000>;
 		};
-<<<<<<< HEAD
-
-		ebi: ebi@40000000 {
-			compatible = "atmel,sama5d3-ebi";
-			#address-cells = <2>;
-			#size-cells = <1>;
-			atmel,smc = <&hsmc>;
-			reg = <0x40000000 0x20000000>;
-			ranges = <0x0 0x0 0x40000000 0x8000000
-				  0x1 0x0 0x48000000 0x8000000
-				  0x2 0x0 0x50000000 0x8000000
-				  0x3 0x0 0x58000000 0x8000000>;
-			clocks = <&pmc PMC_TYPE_CORE 13>; /* PMC_MCK1 */
-			status = "disabled";
-
-			nand_controller: nand-controller {
-				compatible = "atmel,sama5d3-nand-controller";
-				atmel,nfc-sram = <&nfc_sram>;
-				atmel,nfc-io = <&nfc_io>;
-				ecc-engine = <&pmecc>;
-				#address-cells = <2>;
-				#size-cells = <1>;
-				ranges;
-				status = "disabled";
-			};
-		};
-
-		securam: securam@e0000000 {
-			compatible = "microchip,sama7g5-securam", "atmel,sama5d2-securam", "mmio-sram";
-			reg = <0xe0000000 0x4000>;
-			clocks = <&pmc PMC_TYPE_PERIPHERAL 18>;
-			#address-cells = <1>;
-			#size-cells = <1>;
-			ranges = <0 0xe0000000 0x4000>;
-			no-memory-wc;
-		};
-
-		secumod: secumod@e0004000 {
-			compatible = "microchip,sama7g5-secumod", "atmel,sama5d2-secumod", "syscon";
-			reg = <0xe0004000 0x4000>;
-			gpio-controller;
-			#gpio-cells = <2>;
-		};
-
-		sfrbu: sfr@e0008000 {
-			compatible = "microchip,sama7g5-sfrbu", "atmel,sama5d2-sfrbu", "syscon";
-			reg = <0xe0008000 0x20>;
-		};
-
-		pinctrl: pinctrl@e0014000 {
-			compatible = "microchip,sama7g5-gpio";
-			reg = <0xe0014000 0x800>;
-			interrupts = <GIC_SPI 11 IRQ_TYPE_LEVEL_HIGH>,
-				<GIC_SPI 12 IRQ_TYPE_LEVEL_HIGH>,
-				<GIC_SPI 13 IRQ_TYPE_LEVEL_HIGH>,
-				<GIC_SPI 14 IRQ_TYPE_LEVEL_HIGH>,
-				<GIC_SPI 15 IRQ_TYPE_LEVEL_HIGH>;
-			clocks = <&pmc PMC_TYPE_PERIPHERAL 11>;
-
-			pioA: pinctrl_default {
-				interrupt-controller;
-				#interrupt-cells = <2>;
-				gpio-controller;
-				#gpio-cells = <2>;
-				compatible = "microchip,sama7g5-pinctrl";
-			};
-		};
-
-=======
 
 		ebi: ebi@40000000 {
 			compatible = "atmel,sama5d3-ebi";
@@ -368,7 +271,6 @@
 			clocks = <&pmc PMC_TYPE_PERIPHERAL 11>;
 		};
 
->>>>>>> 0f33f6e4
 		pmc: pmc@e0018000 {
 			compatible = "microchip,sama7g5-pmc", "syscon";
 			reg = <0xe0018000 0x200>;
@@ -377,21 +279,6 @@
 			clocks = <&clk32k 1>, <&clk32k 0>, <&main_xtal>, <&main_rc>;
 			clock-names = "td_slck", "md_slck", "main_xtal", "main_rc";
 		};
-<<<<<<< HEAD
-
-		shdwc: shdwc@e001d010 {
-			compatible = "microchip,sama7g5-shdwc", "syscon";
-			reg = <0xe001d010 0x10>;
-			clocks = <&clk32k 0>;
-			#address-cells = <1>;
-			#size-cells = <0>;
-			atmel,wakeup-rtc-timer;
-			atmel,wakeup-rtt-timer;
-			status = "disabled";
-		};
-
-		rtt: rtt@e001d020 {
-=======
 
 		reset_controller: reset-controller@e001d000 {
 			compatible = "microchip,sama7g5-rstc";
@@ -412,7 +299,6 @@
 		};
 
 		rtt: rtc@e001d020 {
->>>>>>> 0f33f6e4
 			compatible = "microchip,sama7g5-rtt", "microchip,sam9x60-rtt", "atmel,at91sam9260-rtt";
 			reg = <0xe001d020 0x30>;
 			interrupts = <GIC_SPI 8 IRQ_TYPE_LEVEL_HIGH>;
@@ -670,8 +556,6 @@
 			status = "disabled";
 		};
 
-<<<<<<< HEAD
-=======
 		pdmc0: sound@e1608000 {
 			compatible = "microchip,sama7g5-pdmc";
 			reg = <0xe1608000 0x1000>;
@@ -696,7 +580,6 @@
 			status = "disabled";
 		};
 
->>>>>>> 0f33f6e4
 		spdifrx: spdifrx@e1614000 {
 			#sound-dai-cells = <0>;
 			compatible = "microchip,sama7g5-spdifrx";
@@ -744,14 +627,11 @@
 			status = "disabled";
 		};
 
-<<<<<<< HEAD
-=======
 		sfr: sfr@e1624000 {
 			compatible = "microchip,sama7g5-sfr", "syscon";
 			reg = <0xe1624000 0x4000>;
 		};
 
->>>>>>> 0f33f6e4
 		eic: interrupt-controller@e1628000 {
 			compatible = "microchip,sama7g5-eic";
 			reg = <0xe1628000 0xec>;
@@ -814,10 +694,7 @@
 			uart0: serial@200 {
 				compatible = "atmel,at91sam9260-usart";
 				reg = <0x200 0x200>;
-<<<<<<< HEAD
-=======
 				atmel,usart-mode = <AT91_USART_MODE_SERIAL>;
->>>>>>> 0f33f6e4
 				interrupts = <GIC_SPI 38 IRQ_TYPE_LEVEL_HIGH>;
 				clocks = <&pmc PMC_TYPE_PERIPHERAL 38>;
 				clock-names = "usart";
@@ -847,15 +724,9 @@
 				#size-cells = <0>;
 				clocks = <&pmc PMC_TYPE_PERIPHERAL 39>;
 				atmel,fifo-size = <32>;
-<<<<<<< HEAD
-				dmas = <&dma0 AT91_XDMAC_DT_PERID(7)>,
-					<&dma0 AT91_XDMAC_DT_PERID(8)>;
-				dma-names = "rx", "tx";
-=======
 				dmas = <&dma0 AT91_XDMAC_DT_PERID(8)>,
 					<&dma0 AT91_XDMAC_DT_PERID(7)>;
 				dma-names = "tx", "rx";
->>>>>>> 0f33f6e4
 				status = "disabled";
 			};
 		};
@@ -872,10 +743,7 @@
 			uart3: serial@200 {
 				compatible = "atmel,at91sam9260-usart";
 				reg = <0x200 0x200>;
-<<<<<<< HEAD
-=======
 				atmel,usart-mode = <AT91_USART_MODE_SERIAL>;
->>>>>>> 0f33f6e4
 				interrupts = <GIC_SPI 41 IRQ_TYPE_LEVEL_HIGH>;
 				clocks = <&pmc PMC_TYPE_PERIPHERAL 41>;
 				clock-names = "usart";
@@ -919,10 +787,7 @@
 			uart4: serial@200 {
 				compatible = "atmel,at91sam9260-usart";
 				reg = <0x200 0x200>;
-<<<<<<< HEAD
-=======
 				atmel,usart-mode = <AT91_USART_MODE_SERIAL>;
->>>>>>> 0f33f6e4
 				interrupts = <GIC_SPI 42 IRQ_TYPE_LEVEL_HIGH>;
 				clocks = <&pmc PMC_TYPE_PERIPHERAL 42>;
 				clock-names = "usart";
@@ -935,7 +800,6 @@
 				status = "disabled";
 			};
 		};
-<<<<<<< HEAD
 
 		flx7: flexcom@e2024000 {
 			compatible = "atmel,sama5d2-flexcom";
@@ -949,22 +813,7 @@
 			uart7: serial@200 {
 				compatible = "atmel,at91sam9260-usart";
 				reg = <0x200 0x200>;
-=======
-
-		flx7: flexcom@e2024000 {
-			compatible = "atmel,sama5d2-flexcom";
-			reg = <0xe2024000 0x200>;
-			clocks = <&pmc PMC_TYPE_PERIPHERAL 45>;
-			#address-cells = <1>;
-			#size-cells = <1>;
-			ranges = <0x0 0xe2024000 0x800>;
-			status = "disabled";
-
-			uart7: serial@200 {
-				compatible = "atmel,at91sam9260-usart";
-				reg = <0x200 0x200>;
 				atmel,usart-mode = <AT91_USART_MODE_SERIAL>;
->>>>>>> 0f33f6e4
 				interrupts = <GIC_SPI 45 IRQ_TYPE_LEVEL_HIGH>;
 				clocks = <&pmc PMC_TYPE_PERIPHERAL 45>;
 				clock-names = "usart";
@@ -1064,15 +913,9 @@
 				#size-cells = <0>;
 				clocks = <&pmc PMC_TYPE_PERIPHERAL 46>;
 				atmel,fifo-size = <32>;
-<<<<<<< HEAD
-				dmas = <&dma0 AT91_XDMAC_DT_PERID(21)>,
-					<&dma0 AT91_XDMAC_DT_PERID(22)>;
-				dma-names = "rx", "tx";
-=======
 				dmas = <&dma0 AT91_XDMAC_DT_PERID(22)>,
 					<&dma0 AT91_XDMAC_DT_PERID(21)>;
 				dma-names = "tx", "rx";
->>>>>>> 0f33f6e4
 				status = "disabled";
 			};
 		};
@@ -1094,15 +937,9 @@
 				#size-cells = <0>;
 				clocks = <&pmc PMC_TYPE_PERIPHERAL 47>;
 				atmel,fifo-size = <32>;
-<<<<<<< HEAD
-				dmas = <&dma0 AT91_XDMAC_DT_PERID(23)>,
-					<&dma0 AT91_XDMAC_DT_PERID(24)>;
-				dma-names = "rx", "tx";
-=======
 				dmas = <&dma0 AT91_XDMAC_DT_PERID(24)>,
 					<&dma0 AT91_XDMAC_DT_PERID(23)>;
 				dma-names = "tx", "rx";
->>>>>>> 0f33f6e4
 				status = "disabled";
 			};
 		};
@@ -1125,15 +962,9 @@
 				#address-cells = <1>;
 				#size-cells = <0>;
 				atmel,fifo-size = <32>;
-<<<<<<< HEAD
-				dmas = <&dma0 AT91_XDMAC_DT_PERID(27)>,
-					    <&dma0 AT91_XDMAC_DT_PERID(28)>;
-				dma-names = "rx", "tx";
-=======
 				dmas = <&dma0 AT91_XDMAC_DT_PERID(28)>,
 					    <&dma0 AT91_XDMAC_DT_PERID(27)>;
 				dma-names = "tx", "rx";
->>>>>>> 0f33f6e4
 				status = "disabled";
 			};
 		};
@@ -1153,10 +984,6 @@
 			#interrupt-cells = <3>;
 			#address-cells = <0>;
 			interrupt-controller;
-<<<<<<< HEAD
-			interrupt-parent;
-=======
->>>>>>> 0f33f6e4
 			reg = <0xe8c11000 0x1000>,
 				<0xe8c12000 0x2000>;
 		};
