if ARCH_AT91

config AT91FAMILY
	def_bool y

config AT91SAM9260
	bool
	select CPU_ARM926EJS

config AT91SAM9G20
	bool
	select CPU_ARM926EJS

config AT91SAM9XE
	bool
	select CPU_ARM926EJS

config AT91SAM9261
	bool
	select CPU_ARM926EJS

config AT91SAM9263
	bool
	select CPU_ARM926EJS

config AT91SAM9G45
	bool
	select CPU_ARM926EJS

config AT91SAM9M10G45
	bool
	select CPU_ARM926EJS

config AT91SAM9N12
	bool
	select CPU_ARM926EJS

config AT91SAM9RL
	bool
	select CPU_ARM926EJS

config AT91SAM9X5
	bool
	select CPU_ARM926EJS

config SAM9X60
	bool
	select CPU_ARM926EJS

config SAM9X7
	bool
	select CPU_ARM926EJS

config SAMA7G5
	bool
	select CPU_V7A
	select AT91RESET_EXTRST

config SAMA5D2
	bool
	select CPU_V7A
	select ATMEL_SFR

config SAMA5D3
	bool
	select CPU_V7A

config SAMA5D4
	bool
	select CPU_V7A
	select ATMEL_SFR

choice
	prompt "Atmel AT91 board select"
	optional

config TARGET_AT91SAM9260EK
	bool "Atmel at91sam9260 reference board"
	select AT91SAM9260
	select BOARD_EARLY_INIT_F

config TARGET_ETHERNUT5
	bool "Ethernut5 board"
	select AT91SAM9XE

config TARGET_GURNARD
	bool "Support gurnard"
	select AT91SAM9G45
	select AT91_WANTS_COMMON_PHY
	select BOARD_LATE_INIT
	select DM
	select DM_ETH
	select DM_GPIO
	select DM_SERIAL
	select DM_SPI
	select SPI
	imply CMD_DM

config TARGET_AT91SAM9261EK
	bool "Atmel at91sam9261 reference board"
	select AT91SAM9261
	select BOARD_EARLY_INIT_F

config TARGET_PM9261
	bool "Ronetix pm9261 board"
	select AT91SAM9261

config TARGET_AT91SAM9263EK
	bool "Atmel at91sam9263 reference board"
	select AT91SAM9263
	select BOARD_EARLY_INIT_F

config TARGET_USB_A9263
	bool "Caloa USB A9260 board"
	select AT91SAM9263
	select AT91_WANTS_COMMON_PHY

config TARGET_PM9263
	bool "Ronetix pm9263 board"
	select AT91SAM9263

config TARGET_AT91SAM9M10G45EK
	bool "Atmel AT91SAM9M10G45-EK board"
	select AT91SAM9M10G45
	select BOARD_EARLY_INIT_F
	select SUPPORT_SPL

config TARGET_PM9G45
	bool "Ronetix pm9g45 board"
	select AT91SAM9G45

config TARGET_AT91SAM9N12EK
	bool "Atmel AT91SAM9N12-EK board"
	select AT91SAM9N12
	select BOARD_EARLY_INIT_F
	select SUPPORT_SPL

config TARGET_AT91SAM9RLEK
	bool "Atmel at91sam9rl reference board"
	select AT91SAM9RL
	select BOARD_EARLY_INIT_F

config TARGET_AT91SAM9X5EK
	bool "Atmel AT91SAM9X5-EK board"
	select AT91SAM9X5
	select BOARD_EARLY_INIT_F
	select BOARD_LATE_INIT
	select SUPPORT_SPL

config TARGET_GARDENA_SMART_GATEWAY_AT91SAM
	bool "GARDENA smart Gateway (AT91SAM)"
	select AT91SAM9X5
	select BOARD_EARLY_INIT_F
	select BOARD_LATE_INIT
	select SUPPORT_SPL

config TARGET_SAM9X60EK
	bool "SAM9X60-EK board"
	select SAM9X60
	select BOARD_EARLY_INIT_F
	select BOARD_LATE_INIT

<<<<<<< HEAD
config TARGET_SAM9X75EB
	bool "SAM9X75-EB board"
	select SAM9X7
	select BOARD_EARLY_INIT_F
	select BOARD_LATE_INIT
=======
config TARGET_SAM9X60_CURIOSITY
        bool "SAM9X60 CURIOSITY board"
        select SAM9X60
        select BOARD_EARLY_INIT_F
        select BOARD_LATE_INIT
>>>>>>> 0f33f6e4

config TARGET_SAMA5D2_PTC_EK
	bool "SAMA5D2 PTC EK board"
	select BOARD_EARLY_INIT_F
	select SAMA5D2
	select BOARD_LATE_INIT

config TARGET_SAMA5D2_XPLAINED
	bool "SAMA5D2 Xplained board"
	select BOARD_EARLY_INIT_F
	select BOARD_LATE_INIT
	select SAMA5D2
	select SUPPORT_SPL

config TARGET_SAMA5D27_SOM1_EK
	bool "SAMA5D27 SOM1 EK board"
	select SAMA5D2
	select BOARD_EARLY_INIT_F
	select BOARD_LATE_INIT
	select CPU_V7A
	select SUPPORT_SPL
	select ATMEL_SFR
	help
	  The SAMA5D27 SOM1 embeds SAMA5D2 SiP(System in Package),
	  a 64Mbit QSPI flash, KSZ8081 Phy and a Mac-address EEPROM
	  24AA02E48. The SAMA5D2 SiP integrates the ARM Cortex-A5
	  processor-based SAMA5D2 MPU with up to 1 Gbit DDR2-SDRAM
	  in a single package.

config TARGET_SAMA5D27_WLSOM1_EK
	bool "SAMA5D27 WLSOM1 EK board"
	select SAMA5D2
	select BOARD_EARLY_INIT_F
	select BOARD_LATE_INIT
	select CPU_V7A
	select SUPPORT_SPL
	help
	  The SAMA5D27 WLSOM1 embeds SAMA5D2 SiP (System in Package),
	  a 64Mbit QSPI flash with Mac-address, KSZ8081 Phy. A wireless
	  module providing bluetooth and wifi is also embedded.
	  The SAMA5D2 SiP integrates the ARM Cortex-A5
	  processor-based SAMA5D2 MPU with 2 Gbit LPDDR2-SDRAM
	  in a single package.

config TARGET_SAMA5D2_ICP
	bool "SAMA5D2 Industrial Connectivity Platform (ICP)"
	select SAMA5D2
	select SUPPORT_SPL
	select BOARD_EARLY_INIT_F
	select BOARD_LATE_INIT
	help
	  The SAMA5D2 ICP embeds SAMA5D27 rev. C SoC, together with
	  a 64Mbit QSPI flash, 3xMikrobus connectors, 4xUSB ,
	  EtherCat and WILC3000 devices on board.

config TARGET_SAMA5D3_XPLAINED
	bool "SAMA5D3 Xplained board"
	select BOARD_EARLY_INIT_F
	select SAMA5D3
	select SUPPORT_SPL
	select BOARD_LATE_INIT

config TARGET_SAMA5D3XEK
	bool "SAMA5D3X-EK board"
	select BOARD_EARLY_INIT_F
	select BOARD_LATE_INIT
	select SAMA5D3
	select SUPPORT_SPL

config TARGET_SAMA5D4_XPLAINED
	bool "SAMA5D4 Xplained board"
	select BOARD_EARLY_INIT_F
	select BOARD_LATE_INIT
	select SAMA5D4
	select SUPPORT_SPL

config TARGET_SAMA5D4EK
	bool "SAMA5D4 Evaluation Kit"
	select BOARD_EARLY_INIT_F
	select BOARD_LATE_INIT
	select SAMA5D4
	select SUPPORT_SPL

config TARGET_MEESC
	bool "Support meesc"
	select AT91SAM9263

config TARGET_CORVUS
	bool "Support corvus"
	select AT91SAM9M10G45
	select AT91_WANTS_COMMON_PHY
	select DM
	select DM_ETH
	select DM_GPIO
	select DM_SERIAL
	select SUPPORT_SPL
	imply CMD_DM

config TARGET_SAMA7G5EK
       bool "SAMA7G5 EK board"
       select SAMA7G5
       select BOARD_EARLY_INIT_F
       select BOARD_LATE_INIT


config TARGET_TAURUS
	bool "Support taurus"
	select AT91SAM9G20
	select AT91_WANTS_COMMON_PHY
	select DM
	select DM_ETH
	select DM_GPIO
	select DM_SERIAL
	select DM_SPI
	select SPI
	select SUPPORT_SPL
	imply CMD_DM

config TARGET_SMARTWEB
	bool "Support smartweb"
	select AT91SAM9260
	select AT91_WANTS_COMMON_PHY
	select DM
	select DM_ETH
	select DM_GPIO
	select DM_SERIAL
	select SUPPORT_SPL
	imply CMD_DM

config TARGET_VINCO
	bool "Support VINCO"
	select DM
	select DM_SPI
	select SAMA5D4
	select SPI
	select SUPPORT_SPL
	imply CMD_DM

endchoice

config ATMEL_SFR
	bool

config AT91RESET_EXTRST
	bool

config SYS_SOC
	default "at91"

config AT91_EFLASH
	bool "Support AT91 flash driver"
	depends on AT91SAM9XE
	select USE_SYS_MAX_FLASH_BANKS
	help
	  Enable the driver for the embedded flash used in the Atmel
	  AT91SAM9XE devices.

config EFLASH_PROTSECTORS
	int "Number of flash sectors to protect from erasing"
	depends on AT91_EFLASH
	help
	  If non-zero, this will be the number of sectors of the flash to disallow
	  U-Boot to ease, starting from the beginning of flash.

config AT91_GPIO_PULLUP
	bool "Keep pullups on peripheral pins"
	depends on CPU_ARM926EJS

config ATMEL_LEGACY
	bool "Legacy GPIO support"

config AT91_WANTS_COMMON_PHY
	bool

source "board/atmel/at91sam9260ek/Kconfig"
source "board/atmel/at91sam9261ek/Kconfig"
source "board/atmel/at91sam9263ek/Kconfig"
source "board/atmel/at91sam9m10g45ek/Kconfig"
source "board/atmel/at91sam9n12ek/Kconfig"
source "board/atmel/at91sam9rlek/Kconfig"
source "board/atmel/at91sam9x5ek/Kconfig"
source "board/atmel/sam9x60ek/Kconfig"
<<<<<<< HEAD
source "board/atmel/sam9x75eb/Kconfig"
=======
source "board/atmel/sam9x60_curiosity/Kconfig"
>>>>>>> 0f33f6e4
source "board/atmel/sama7g5ek/Kconfig"
source "board/atmel/sama5d2_ptc_ek/Kconfig"
source "board/atmel/sama5d2_xplained/Kconfig"
source "board/atmel/sama5d27_som1_ek/Kconfig"
source "board/atmel/sama5d27_wlsom1_ek/Kconfig"
source "board/atmel/sama5d2_icp/Kconfig"
source "board/atmel/sama5d3_xplained/Kconfig"
source "board/atmel/sama5d3xek/Kconfig"
source "board/atmel/sama5d4_xplained/Kconfig"
source "board/atmel/sama5d4ek/Kconfig"
source "board/bluewater/gurnard/Kconfig"
source "board/calao/usb_a9263/Kconfig"
source "board/egnite/ethernut5/Kconfig"
source "board/esd/meesc/Kconfig"
source "board/gardena/smart-gateway-at91sam/Kconfig"
source "board/l+g/vinco/Kconfig"
source "board/ronetix/pm9261/Kconfig"
source "board/ronetix/pm9263/Kconfig"
source "board/ronetix/pm9g45/Kconfig"
source "board/siemens/corvus/Kconfig"
source "board/siemens/taurus/Kconfig"
source "board/siemens/smartweb/Kconfig"

endif<|MERGE_RESOLUTION|>--- conflicted
+++ resolved
@@ -160,19 +160,17 @@
 	select BOARD_EARLY_INIT_F
 	select BOARD_LATE_INIT
 
-<<<<<<< HEAD
-config TARGET_SAM9X75EB
-	bool "SAM9X75-EB board"
-	select SAM9X7
-	select BOARD_EARLY_INIT_F
-	select BOARD_LATE_INIT
-=======
 config TARGET_SAM9X60_CURIOSITY
         bool "SAM9X60 CURIOSITY board"
         select SAM9X60
         select BOARD_EARLY_INIT_F
         select BOARD_LATE_INIT
->>>>>>> 0f33f6e4
+
+config TARGET_SAM9X75EB
+	bool "SAM9X75-EB board"
+	select SAM9X7
+	select BOARD_EARLY_INIT_F
+	select BOARD_LATE_INIT
 
 config TARGET_SAMA5D2_PTC_EK
 	bool "SAMA5D2 PTC EK board"
@@ -355,11 +353,8 @@
 source "board/atmel/at91sam9rlek/Kconfig"
 source "board/atmel/at91sam9x5ek/Kconfig"
 source "board/atmel/sam9x60ek/Kconfig"
-<<<<<<< HEAD
+source "board/atmel/sam9x60_curiosity/Kconfig"
 source "board/atmel/sam9x75eb/Kconfig"
-=======
-source "board/atmel/sam9x60_curiosity/Kconfig"
->>>>>>> 0f33f6e4
 source "board/atmel/sama7g5ek/Kconfig"
 source "board/atmel/sama5d2_ptc_ek/Kconfig"
 source "board/atmel/sama5d2_xplained/Kconfig"
