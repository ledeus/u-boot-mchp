#
# (C) Copyright 2002,2003 Motorola Inc.
# Xianghua Xiao, X.Xiao@motorola.com
#
# SPDX-License-Identifier:	GPL-2.0+
#

<<<<<<< HEAD
PLATFORM_CPPFLAGS += -Wa,-me500 -msoft-float -mno-string
=======
PLATFORM_CPPFLAGS += -DCONFIG_MPC85xx -Wa,-me500 -msoft-float -mno-string
>>>>>>> e97f9d81

# -mspe=yes is needed to have -mno-spe accepted by a buggy GCC;
# see "[PATCH,rs6000] make -mno-spe work as expected" on
# http://gcc.gnu.org/ml/gcc-patches/2008-04/msg00311.html
PLATFORM_CPPFLAGS += $(call cc-option,-mspe=yes) \
		   $(call cc-option,-mno-spe)<|MERGE_RESOLUTION|>--- conflicted
+++ resolved
@@ -5,11 +5,7 @@
 # SPDX-License-Identifier:	GPL-2.0+
 #
 
-<<<<<<< HEAD
-PLATFORM_CPPFLAGS += -Wa,-me500 -msoft-float -mno-string
-=======
 PLATFORM_CPPFLAGS += -DCONFIG_MPC85xx -Wa,-me500 -msoft-float -mno-string
->>>>>>> e97f9d81
 
 # -mspe=yes is needed to have -mno-spe accepted by a buggy GCC;
 # see "[PATCH,rs6000] make -mno-spe work as expected" on
